Package: rwrfhydro
Type: Package
Title: R tools for the WRF Hydro Model
Version: 1.0.9000
Date: 2015-05-01
Authors@R: c(
    person("James", "McCreight", email = "jamesmcc@ucar.edu", role = c("aut","cre")),
    person("Aubrey", "Dugger",   email = "adugger@ucar.edu",  role = "aut") )
Maintainer: James McCreight <jamesmcc@ucar.edu>
Description: A community-contributed tool box for managing, analyzing, and
    visualizing WRF Hydro (and HydroDART) input and output files in R.
License: https://github.com/mccreigh/rwrfhydro/blob/master/LICENSE.md
Depends:
    R (>= 3.1.0)
Imports:
<<<<<<< HEAD
=======
    data.table (>= 1.9.6),
>>>>>>> 69bfbb5a
    plyr (>= 1.8.1),
    grid (>= 3.1.2),
    lubridate (>= 1.3.3),
    ncdf4 (>= 1.13),
    ggplot2 (>= 1.0.0),
    ggmap (>= 2.3),
    reshape2 (>= 1.4.1),
    foreach (>= 1.4.2),
    curl (>= 0.5),
    RCurl (>= 1.95),  
    dataRetrieval (>= 2.1.2),
    raster (>= 2.3),
    httr (>= 0.6.1),
    devtools (>= 1.7.0),
    jsonlite (>= 0.9.14)
LazyData: true
Suggests:
    testthat,
    knitr,
    rgdal,
<<<<<<< HEAD
=======
    sp,
>>>>>>> 69bfbb5a
    pander,
    doMC,
    ptw,
    rmarkdown
BuildVignettes: false
VignetteBuilder: knitr
RoxygenNote: 5.0.1<|MERGE_RESOLUTION|>--- conflicted
+++ resolved
@@ -13,10 +13,7 @@
 Depends:
     R (>= 3.1.0)
 Imports:
-<<<<<<< HEAD
-=======
     data.table (>= 1.9.6),
->>>>>>> 69bfbb5a
     plyr (>= 1.8.1),
     grid (>= 3.1.2),
     lubridate (>= 1.3.3),
@@ -37,10 +34,7 @@
     testthat,
     knitr,
     rgdal,
-<<<<<<< HEAD
-=======
     sp,
->>>>>>> 69bfbb5a
     pander,
     doMC,
     ptw,
