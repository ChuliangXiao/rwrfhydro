--- conflicted
+++ resolved
@@ -24,21 +24,6 @@
 #' @concept dataGet
 #' @family modelDataReads
 #' @export
-<<<<<<< HEAD
-ReadFrxstPts <- function(pathOutfile) {
-    myobj <- read.table(pathOutfile, header=F, sep=",", 
-                        colClasses=c("character","character","integer","numeric",
-                                     "numeric","numeric","numeric","numeric"), 
-                        na.strings=c("********","*********","************"))
-    colnames(myobj) <- c("secs","timest","st_id","st_lon","st_lat",
-                         "q_cms","q_cfs","dpth_m")
-    myobj$POSIXct <- as.POSIXct(as.character(myobj$timest), 
-                                format="%Y-%m-%d %H:%M:%S", tz="UTC")
-    myobj$wy <- ifelse(as.numeric(format(myobj$POSIXct,"%m"))>=10, 
-                       as.numeric(format(myobj$POSIXct,"%Y"))+1, 
-                       as.numeric(format(myobj$POSIXct,"%Y")))
-myobj
-=======
 ReadFrxstPts <- function(pathOutfile, stIdType='character', adjPosix=FALSE) {
     myobj <- read.table(pathOutfile, header=F, sep=",", 
                         colClasses=c("character","character",stIdType,"numeric","numeric","numeric","numeric","numeric"), 
@@ -53,7 +38,6 @@
     myobj$wy <- ifelse(as.numeric(format(myobj$POSIXct,"%m"))>=10, as.numeric(format(myobj$POSIXct,"%Y"))+1, 
                        as.numeric(format(myobj$POSIXct,"%Y")))
     myobj
->>>>>>> 211fde3b
 }
 
 
@@ -406,13 +390,8 @@
 #' \itemize{
 #'    \item QSTRMVOLRT: Mean accumulated depth of stream channel inflow (mm)
 #'    \item SFCHEADSUBRT: Mean depth of ponded water (mm)
-<<<<<<< HEAD
 #'    \item QBDRYRT: Mean accumulated flow volume routed outside of the domain 
 #'              from the boundary cells (mm)
-=======
-#'    \item QBDRYRT: Mean accumulated flow volume routed outside of the domain from the 
-#'    boundary cells (mm)
->>>>>>> 211fde3b
 #' }
 #'
 #' @param pathOutdir The full pathname to the output directory containing the 
@@ -422,7 +401,6 @@
 #' @param mskvar The variable name in pathDomfile to use for the mask 
 #' (DEFAULT="basn_msk").
 #' @param basid The basin ID to use (DEFAULT=1)
-<<<<<<< HEAD
 #' @param ncores If multi-core processing is available, the number of cores to 
 #' use (DEFAULT=1). Must have doMC installed if ncores is more than 1.
 #' @return A dataframe containing a time series of basin-wide mean water budget 
@@ -433,16 +411,6 @@
 #' ## Fourmile Creek (Basin ID = 1) and create a new dataframe containing the 
 #' ## basin-wide mean values for the major water budget components over the 
 #' ## time series.
-=======
-#' @param ncores If multi-core processing is available, the number of cores to use (DEFAULT=1).    
-#' Must have doMC installed if ncores is more than 1.
-#' @return A dataframe containing a time series of basin-wide mean water budget variables.
-#'
-#' @examples
-#' ## Take an OUTPUT directory for an hourly routing timestep model run of Fourmile Creek 
-#' ## (Basin ID = 1)and create a new dataframe containing the basin-wide mean values for the 
-#' ## major water budget components over the time series.
->>>>>>> 211fde3b
 #'
 #' \dontrun{
 #' modRtout1h.mod1.fc <- 
@@ -524,14 +492,9 @@
 #' ## Take the high-res 100-m routing domain for Fourmile and generate a matrix of
 #' ## area weights on the 1km geogrid domain.
 #' \dontrun{
-<<<<<<< HEAD
-#' geoMsk <- CreateBasinMask("~/wrfHydroTestCases/Fourmile_Creek/DOMAIN/Fulldom_hydro_OrodellBasin_100m.nc", 
-#'                            aggFact=10)
-=======
 #' geoMsk <- 
 #' CreateBasinMask("~/wrfHydroTestCases/Fourmile_Creek/DOMAIN/Fulldom_hydro_OrodellBasin_100m.nc",
 #' aggFact=10)
->>>>>>> 211fde3b
 #' }
 #' @keywords IO
 #' @concept dataGet
