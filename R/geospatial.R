--- conflicted
+++ resolved
@@ -2,23 +2,13 @@
 #' 
 #' \code{ExportGeogrid} takes a NetCDF geogrid and converts the specified
 #' variable into a georeferenced TIF file.
-<<<<<<< HEAD
-#' 
-#' \code{ExportGeogrid} takes a standard geogrid in NetCDF format and converts
-#' the specified variable to a georeferenced geoTiff for use in standard GIS
-#' tools.
-#' 
-#' @param inFile The geogrid NetCDF file.
-#' @param inVar The name of the variable to be converted.
-=======
 #'
 #' \code{ExportGeogrid} takes a standard geogrid in NetCDF format and
 #' converts the specified variable to a georeferenced geoTiff for use
 #' in standard GIS tools.
 #'
 #' @param inFile A netcdf file containing the variable to be converted to a TIF. 
-#' @param inVar The name of the variable to be converted, should exists in inFile.
->>>>>>> 69bfbb5a
+#' @param inVar The name of the variable to be converted, should exist in inFile.
 #' @param outFile The geoTiff filename to create.
 #' @param inCoordFile (OPTIONAL) The netcdf file containing the lat/lon
 #'   coordinates if they are not included in the inFile. This is useful, for
