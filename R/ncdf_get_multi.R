--- conflicted
+++ resolved
@@ -115,9 +115,7 @@
     time <- ncdf4::ncatt_get( ncid, 0 )[possibleTimeNames[whTimeName]]
     time <- as.POSIXct(sub('_',' ',time), tz='UTC') ## wrf hydro is UTC
   } 
-<<<<<<< HEAD
-  #if(is.function(time)) warning('Time dimension not found in file, therefore the file name is returned in POSIXct')
-=======
+
   possibleTimeNames <- c('model_output_valid_time')
   whTimeName <- which(possibleTimeNames %in% names(ncdf4::ncatt_get( ncid, 0)))
   if(length(whTimeName)) {
@@ -125,7 +123,6 @@
     time <- as.POSIXct(sub('_',' ',time), tz='UTC')
   }
   if(is.function(time)) warning('Time dimension not found in file, therefore the file name is returned in POSIXct')
->>>>>>> 22e4d107
   
   dimSize <- ncid$var[[variable]]$size
 
