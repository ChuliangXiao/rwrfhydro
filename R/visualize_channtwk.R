--- conflicted
+++ resolved
@@ -282,11 +282,7 @@
       print(thePlot)
     } else print(thePlot)
    
-<<<<<<< HEAD
-    ## The return value of the closure  
-=======
     ## The return value of the closure
->>>>>>> 1ea84f55
     invisible(list(linkDf=linkDf, ggplot=thePlot))
   }
   
