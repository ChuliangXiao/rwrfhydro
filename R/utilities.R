#' Simplifed loading of rwrfhydro data included with the package.
#' 
#' \code{GetPkgRawDataPath} is a simplified wrapper (for system.file) for loading external 
#' rwrfhydro data included with the package.
#' @param theFile The external data file to load (this is in dirrefent places before, 
#'        rwrfhydro/inst/extdata, and after build, rwrfhydro/). 
#' @return The full path to the file.
#' @examples
#' GetPkgDataPath('Fourmile_test_case_AD.hydro_OrodellBasin_100m_8.nc')
#' @keywords internal
#' @export
GetPkgRawDataPath <- function(theFile='') system.file("extdata", theFile, package = "rwrfhydro")
#' Standardize lon to (-180,180].
#' 
#' \code{StdLon} Standardizes longitude to (-180,180]
#' 
#' @param x The numeric objeect to be standardized.
#' @return The standardized object.
#' @examples
#' StdLon(0:360)
#' @keywords internal
#' @export
StdLon <- function(x) {
  x[which(x>180.)] <- x[which(x>180.)]-360.
  x
}

#' Expand limits by some amount or proportionally to their difference.
#' 
#' \code{PadRange} Takes limits and expands them by some amount or proportionally to their difference.
#' @param limits A vector of length 2, an initial range, to be expanded.
#' @param delta An amount to add(subtract) from the upper(lower) limit.
#' @param diffMult A fraction of the passed range (\code{limits}) to use as \code{delta}.
#' @examples
#' PadRange(c(0,100))
#' PadRange(c(0,100), delta=.1)
#' PadRange(c(0,100), diffMult=.1)
#' @keywords internal
#' @export
PadRange <- function(limits, delta=diffMult*diff(limits), diffMult=.05) {
  ## someday throw error if length(limits)>2
  limits+c(-delta,delta)
}


#' Rotate a matrix clock-wise.
#' 
#' \code{RotateCw} Rotates a matrix clock-wise. 
#' @param matrix A matrix.
#' @examples
#' x <- matrix(1:9, 3)
#' x
#' RotateCw(x)
#' RotateCw(RotateCw(x))
#' @keywords internal
#' @export
RotateCw <- function(matrix) t(apply(matrix, 2, rev))

#' Rotate a matrix counter-clock-wise.
#' 
#' \code{RotateCcw} Rotates a matrix counter-clock-wise. 
#' @param matrix A matrix. 
#' @examples
#' x <- matrix(1:9, 3)
#' x
#' RotateCcw(x)
#' RotateCcw(RotateCcw(x))
#' @keywords internal
#' @export
RotateCcw <- function(matrix) apply(matrix, 1, rev)


#' Translate (i.e. invert) timezones to the so calle Olson names used by POSIXct. 
#' 
#' Translate formatted timezones codes to the so-called "Olson names" used by POSIXct.
#' \code{TransTz} translates the formatted timezone codes (incl those from USGS) to Olson Names.
#' @param tz The timezone to be translated.
#' @examples
#' as.POSIXct('2012-01-01')
#' as.POSIXct('2012-01-01', tz='US/Pacific')
#' format(as.POSIXct('2012-01-01', tz='US/Pacific'),'%Z')
#' TransTz(format(as.POSIXct('2012-01-01', tz='US/Pacific'),'%Z'))
#' lubridate::with_tz(as.POSIXct('2012-01-01'),TransTz(format(as.POSIXct('2012-01-01', tz='US/Pacific'),'%Z')))
#' @keywords internal
#' @export
TransTz <- function(tz) {
  olson <- c(EDT ="US/Eastern",  EST ="US/Eastern",
             MDT ="US/Mountain", MST ="US/Mountain",
             PDT ="US/Pacific",  PST ="US/Pacific",
             CDT ="US/Central",  CST ="US/Central",
             AKDT="US/Alaska",   AKST="US/Alaska",
             HADT="US/Hawaii",   HAST="US/Hawaii" )[tz]
  # This is the full list of remaining US Olson names, given in R by OlsonNames()
  # "US/Aleutian", "US/Arizona", "US/East-Indiana", "US/Indiana-Starke",
  # "US/Michigan", "US/Pacific-New", "US/Samoa"
  if(any(is.na(olson))) warning('The supplied timezone code, ', tz,
                                ', is not covered by the cases programmed ',
                                'in TransTz (in read_observations.R). Please notify us or ',
                                'fix, commit, and send a pull request. Thanks!',
                                immediate.=TRUE)
  olson
}  

#' Returns the water year or the day of water year for a given POSIXct.
#' 
#' \code{CalcWaterYear} Returns the water year or the day of water year for a given POSIXct.  
#' @param POSIXct is a POSIXct variable.
#' @param dayOf signals if you want to get back the day of the water year instead of the water year.
#' @examples
#' CalcWaterYear(as.POSIXct(c("2011-09-30", "2011-10-01"), tz='US/Pacific'))
#' CalcWaterYear(as.POSIXct(c("2011-09-30", "2011-10-01"), tz='US/Pacific'), dayOf=TRUE)
#' @keywords internal
#' @export
CalcWaterYear <- function(POSIXct, dayOf=FALSE) {
  if (class(POSIXct)[1]!='POSIXct') {
    warning("Input is not of class POSIXct, returning NAs.")
    return( POSIXct*NA )
  }
  y <- as.numeric(format(POSIXct,'%Y'))
  m <- as.numeric(format(POSIXct,'%m'))
  y[which(m>=10)] <- y[which(m>=10)]+1
  ## if only the water year is required
  if (!dayOf) return(y)
  ## if the day of the water year is desired:
  d <- as.numeric(format(POSIXct,'%d'))
  first <- as.POSIXct( paste0(y-1,'-10-01'), format='%Y-%m-%d', tz='UTC')
  POSIXctUTC <- as.numeric(as.POSIXct(format(POSIXct,'%Y-%m-%d')))
  doyWY <- round((as.numeric(POSIXctUTC)-as.numeric(first))/60/60/24) + 1
  doyWY
}


#' Calculate standard date breaks.
#' 
#' \code{CalcDates} calculates standard date breaks.
#' Calculate standard date breaks.
#' @param x The input dataframe.
#' @return The input dataframe with date columns added.
#' @keywords internal
#' @export
CalcDates <- function (x) {
    x$day <- as.integer(format(x$POSIXct,"%d"))
    x$month <- as.integer(format(x$POSIXct,"%m"))
    x$year <- as.integer(format(x$POSIXct,"%Y"))
    x$wy <- ifelse(x$month >= 10, x$year + 1, x$year)
    x$yd <- as.integer(format(x$POSIXct,"%j"))
    x$wyd <- CalcWaterYear(x$POSIXct, dayOf=TRUE)
    x
}


#' Calculate mean with forced NA removal.
#' 
#' \code{CalcMeanNarm} calculates a mean with forced NA removal.
#' Read a vector and calculate the mean with forced NA removal.
#' @param x The vector of values.
#' @return The mean.
#' @keywords internal
#' @export
CalcMeanNarm <- function(x) {
    mean(x, na.rm=TRUE)
    }

#' Calculate mean with enforced minimum valid value.
#' 
#' \code{CalcMeanMinrm} calculates a mean with an enforced minimum valid value.
#' Read a vector and calculate the mean with all values below
#' a specified minimum value set to NA (and therefore ignored).
#' @param x The vector of values.
#' @param minValid The minimum valid value.
#' @return The mean.
#' @examples
#' x <- c(1,2,-1e+20,3)
#' mean(x) # yields -2.5e+19
#' CalcMeanMinrm(x, 0) # yields 2
#' @keywords internal
#' @export
CalcMeanMinrm <- function(x, minValid=-1e+30) {
    x[which(x<minValid)]<-NA
    mean(x, na.rm=TRUE)
    }

#' Calculate cumulative sum with forced NA=0.
#' 
#' \code{CumsumNa} calculates a cumulative sum with NAs converted to 0s.
#' Read a vector and calculate the cumulative sum with NAs converted to 0s.
#' @param x The vector of values.
#' @return The cumulative sum vector.
#' @keywords internal
#' @export
CumsumNa <- function(x) {
    x[which(is.na(x))] <- 0
    return(cumsum(x))
}

#' Calculate Nash-Sutcliffe Efficiency.
#' 
#' \code{Nse} calculates the Nash-Sutcliffe Efficiency.
#' Calculate the Nash-Sutcliffe Efficiency for vectors
#' of modelled and observed values.
#' @param m The vector of modelled values.
#' @param o The vector of observed values.
#' @return The Nash-Sutcliffe Efficiency.
#' @keywords internal
#' @export
Nse <- function (m, o) {
    err1 <- sum((m - o)^2, na.rm=T)
    err2 <- sum((o - mean(o, na.rm=T))^2, na.rm=T)
    ns <- 1 - (err1/err2)
    ns
}

#' Calculate Log Nash-Sutcliffe Efficiency.
#' 
#' \code{NseLog} calculates the Log Nash-Sutcliffe Efficiency.
#' Calculate the Nash-Sutcliffe Efficiency for vectors
#' of log-transformed modelled and observed values.
#' @param m The vector of modelled values.
#' @param o The vector of observed values.
#' @return The Log Nash-Sutcliffe Efficiency.
#' @keywords internal
#' @export
NseLog <- function (m, o) {
    m <- log(m + 1e-04)
    o <- log(o + 1e-04)
    err1 <- sum((m - o)^2, na.rm=T)
    err2 <- sum((o - mean(o, na.rm=T))^2, na.rm=T)
    ns <- 1 - (err1/err2)
    ns
}


#' Calculate root mean squared error.
#' 
#' \code{Rmse} calculates the root mean squared error.
#' Calculate the root mean squared error for vectors
#' of modelled and observed values.
#' @param m The vector of modelled values.
#' @param o The vector of observed values.
#' @return The root mean squared error.
#' @keywords internal
#' @export
Rmse <- function (m, o) {
    err <- sum((m - o)^2, na.rm=T)/(min(sum(!is.na(m)),sum(!is.na(o))))
    rmserr <- sqrt(err)
    rmserr
}

#' Calculate normalized root mean squared error.
#' 
#' \code{RmseNorm} calculates the normalized root mean squared error.
#' Calculate the normalized root mean squared error for vectors
#' of modelled and observed values.
#' @param m The vector of modelled values.
#' @param o The vector of observed values.
#' @return The nrmalized root mean squared error.
#' @keywords internal
#' @export
RmseNorm <- function (m, o) {
    err <- sum((m - o)^2, na.rm=T)/(min(sum(!is.na(m)),sum(!is.na(o))))
    rmserr <- sqrt(err) / ( max(o, na.rm=T) - min(o, na.rm=T) ) * 100
    rmserr
}

#' Calculate center-of-mass.
#' 
#' \code{CalcCOM} calculates the time step of center of mass.
#' Calculate the time step when the center-of-mass of
#' a time series of values occurs.
#' @param x The time series vector.
#' @return The center-of-mass time step.
#' @keywords internal
#' @export
CalcCOM <- function (x) {
    cuml.x <- as.data.frame(CumsumNa(x)/sum(x, na.rm=T))
    colnames(cuml.x) <- c("x")
    cuml.x$ts <- seq(from = 1, to = length(cuml.x$x))
    tmp <- subset(cuml.x, cuml.x$x > 0.5)
    ts <- tmp$ts[1]
    ts
}

#' "Flatten" the output from GetMultiNcdf
#' 
#' \code{ReshapeMultiNcdf} flattens the output from GetMultiNcdf.
#' Take the output dataframe from GetMultiNcdf and reshape the dataframe
#' for ease of use in other functions.
#' @param myDf The output dataframe from GetMultiNcdf.
#' @return The reshaped output dataframe.
#' @keywords internal
#' @export
ReshapeMultiNcdf <- function(myDf) {
    newDF <- subset(myDf[,c("POSIXct","stat")], myDf$variableGroup==unique(myDf$variableGroup)[1])
    for (i in unique(myDf$variableGroup)) {
        newDF[,i] <- subset(myDf$value, myDf$variableGroup==i)
        }
    newDF$wy <- ifelse(as.numeric(format(newDF$POSIXct,"%m"))>=10,
                       as.numeric(format(newDF$POSIXct,"%Y"))+1,
                       as.numeric(format(newDF$POSIXct,"%Y")))
    newDF
}

#' Create and or name a list with its entries.
#' 
#' \code{NamedList} creates a list with names equal to its entries. 
#' @param theNames Vector to be coerced to character.
#' @return List with names equal to entries.
#' @examples 
#' NamedList(1:5)
#' @keywords manip
#' @export
NamedList <- function(theNames) {
  theList <- as.list(theNames)
  names(theList)<- theNames
  theList
}


#' Are all vector entries the same/identical.
#' 
#' \code{AllSame} check if all vector entries are same/identical.
#' @param x A vector.
#' @param na.rm Logical Remove NAs from output?
#' @return Logical
#' @examples 
#' AllSame( 1:5 )
#' AllSame( 0*(1:5) )
#' @keywords internal
#' @export
AllSame <- function(x, na.rm=FALSE) all(x==x[which(!is.na(x))[1]], na.rm=na.rm)


# coversion constants
cfs2cms <- 0.0283168466  
feet2meters <- 0.30480


#' Get a package's metadata fields and associated entries.
#' 
#' \code{GetPkgMeta} Get metadata fields and associated entries from a package's documentation (e.g. "keyword" or "concepts".)
#' @param meta Character the metadata field.
#' @param package Character The package to query for metadata.
#' @param quiet Logical Do not print summary to screen.
#' @param keyword Character A specific keyword to look for. 
#' @param concept Character A specific concept to look for.
#' @param listMetaOnly Logical Just return the meta categories (without functons)?
#' @param byFunction Character Vector of functions for which concepts and keywords are desired.
#' @return List of metadata fields in alphabetical order with corresponding entries.
#' @examples 
#' GetPkgMeta()
#' GetPkgMeta('keyword', package='ggplot2')
#' GetPkgMeta(concept = 'foo', key='hplot' )
#' print( GetPkgMeta(concept = c('dataMgmt','foo'), key=c('foo','hplot') , quiet=TRUE))
#' str( GetPkgMeta(concept = c('dataMgmt','foo'), key=c('foo','hplot') , quiet=TRUE))
#' str( GetPkgMeta(concept = c('dataMgmt','DART'), key=c('internal','hplot') , quiet=TRUE))
#' GetPkgMeta(byFunction=c('MkDischargeVariance','SaveHucData'))
#' @keywords utilities
#' @export
GetPkgMeta <- function(meta=c('concept','keyword'), package='rwrfhydro',  
                       keyword=NULL, concept=NULL, quiet=FALSE, listMetaOnly=FALSE, 
                       byFunction='') {
  ## if specifying keywords or concepts, gather them into a vector conKey
  if(!is.null(keyword)  | !is.null(concept)) {
    nameNull <- 
      function(n) tryCatch(ifelse(is.null(get(n)),NULL,n),warning=function(w) {})
    meta <- c(nameNull('concept'),nameNull('keyword'))
    conKey <- c(concept, keyword)
  }
  out <- plyr::llply(NamedList(meta), GetPkgMeta.scalar, package=package, byFunction=byFunction)
  if(!is.null(keyword) | !is.null(concept)) {
    out <- plyr::llply(out, function(mm) mm[which(names(mm) %in% conKey)])
  }
  if(byFunction[1]!=''){  
    ## GetPkgMeta.scalar returns lists organized by meta (can only apparently search on keywords not function names)
    ## so do the "inversion" here (seems like there might be a more elegant way, but .Rd_get_metadata is vague)
    out[which(!as.logical(plyr::laply(out, length)))] <- NULL
    if(!length(out)) return(NULL)
    out <- reshape2::melt(out)
    out$value <- as.character(out$value)
    out <- plyr::dlply(out, plyr::.(L2), function(ss) plyr::dlply(ss, plyr::.(L1), function(zz) zz$value))
    for (oo in names(out)) { 
      attr(out[[oo]], 'split_type') <- NULL
      attr(out[[oo]], 'split_labels') <- NULL
      attr(out[[oo]], 'meta') <- oo
      attr(out[[oo]], 'package') <- package
      attr(out[[oo]], 'class') <- c('pkgMeta', class(out[[oo]]))
    }
    attr(out, 'split_type') <- NULL
    attr(out, 'split_labels') <- NULL    
  }
  out <- out[which(as.logical(unlist(plyr::llply(out,length))))]
  if(listMetaOnly) out <- plyr::llply(out, function(ll) { for(cc in names(ll)) ll[[cc]] <- c(''); ll} )
  attr(out,'class') <- c('pkgMeta', class(out))
  if(!quiet) print(out)
  invisible(out)
}

GetPkgMeta.scalar <- function(meta='concept', package='rwrfhydro', byFunction='') {
  l1 <- plyr::llply(tools::Rd_db(package), tools:::.Rd_get_metadata, meta)
  l2 <- l1[as.logical(plyr::laply(l1, length))]  ## remove empties
  if(!length(l2)) return(NULL)
  l3 <- plyr::llply(l2, function(ll) ll[which(as.logical(nchar(ll)))] ) ## remove blanks
  ulStrsplit <- function(...) unlist(strsplit(...))
  l4 <- plyr::llply(l3, ulStrsplit, ' ') ## parse individual keywords
  names(l4) <- plyr::laply(strsplit(names(l3),'\\.Rd'),'[[',1)  ## remove .Rd from function doc names.
  out <- if(byFunction[1]!='') 
    l4[byFunction] else plyr::dlply(reshape2::melt(l4), plyr::.(value), function(dd) dd$L1 )
  out <- out[sort(names(out))]
  attr(out, 'split_type') <- NULL
  attr(out, 'split_labels') <- NULL
  attr(out, 'meta') <- meta
  attr(out, 'package') <- package
  attr(out, 'class') <- c('pkgMeta', class(out))
  invisible(out)
}

#' @export
print.pkgMeta  <- function(pkgMeta) {
  PrintAtomic <- function(atom) {
    meta <- attr(atom,'meta')
    package <- attr(atom,'package')
    anS <- if(grepl('s$',meta)) '' else 's'
    if(!grepl('keyword|concept',meta)) anS <- '()'
    pkgSep <- if(grepl('keyword|concept',meta)) ' ' else ': '
    cat('\n')
    cat('-----------------------------------',sep='\n')
    cat(paste0(package,pkgSep,meta,anS), sep='\n')
    cat('-----------------------------------',sep='\n')
    for (ii in (1:length(atom))) {      
      if(atom[[ii]][1]!='') {
        cat('* ',names(atom)[ii],':\n', sep='')
        writeLines(strwrap(paste('   ',atom[[ii]],collapse=' '),prefix='   '))
        cat('\n')
      } else cat(names(atom)[ii],'\n', sep='')
    }
    invisible(1)
  }
  plyr::llply(pkgMeta, PrintAtomic)
  invisible(pkgMeta)
}


#' @export
`[.pkgMeta` <- function(x,i,...) {
  meta <- attr(x, "meta")
  package <- attr(x, "package")
  class <- attr(x, "class")  
  attr(x, 'class') <- 'list'
  x <- `[`(x,i,...)
  attr(x, "meta") <- meta
  attr(x, "package") <- package
  attr(x, "class")  <- class
  x
}


#' Handle vector arguments to functions in a collated fashion.
#' 
#' \code{FormalsToDf} is called inside a function where some formal arguments may have
#' been supplied as vectors. \code{FormalsToDf} constructs a dataframe from the
#' arguments which can then be passed to plyr::mlply (or similar, e.g. mdply) to
#' return a list of results.  The assumption is that all vector arguments are
#' collated: 1) NULL arguments are dropped; 2) all arguments of length > 1 all have
#' the same length and are collated. 
#' @param meta Character the metadata field.
#' @param package Character The package to query for metadata.
#' @return Dataframe
#' @examples 
#' ## A stupid example where true vectorization is possible
#' myF.atomic <- function(x,y,z=NULL) if(is.null(z)) x+y else x+y+z  
#' myF <- function(x,y,z=NULL) { 
#'   col <- FormalsToDf(myF) 
#'   plyr::maply(col, myF.atomic, .expand=FALSE)
#'   }
#' myF.atomic(x=11:13,y=1:3)
#' myF(x=11:13,y=1:3)
#' myF(x=11:13,y=1:2,z=NULL)
#' @keywords utilities internal
#' @export
FormalsToDf <- function(theFunc, envir=parent.frame()) {
  ## can only have formals of two different lengths other than zero.
  ## find the length of the formals
  theFormals <- names(formals(theFunc))
  formalLens <- plyr::laply(theFormals, function(ff) length(get(ff, envir=envir)))
  formalLensGt1 <- formalLens[which(formalLens>1)]
  nLenGt1 <- length(unique(formalLensGt1))
  if(nLenGt1>1) {
    warning('Formals are not collated as required.')
    return(NULL)
  }
  theFormals <- theFormals[which(formalLens!=0)]
  formalLens <- formalLens[which(formalLens!=0)]
  sortFormals <- theFormals[sort(formalLens, index=TRUE, dec=TRUE)$ix]
  for (ff in sortFormals) {
    if (ff==sortFormals[1]) {
      df <- data.frame(get(ff, envir=envir))
      names(df) <- ff
    } else df[ff] <- get(ff, envir=envir)
  }
  df  
}

<<<<<<< HEAD
#' Calculate number of days in a month.
#' 
#' \code{CalcMonthDays} calculates the number of days in a month.
#' Calculate the number of days in the month specified
#' by the given month and year.
#' @param mo The month.
#' @param yr The year.
#' @return The day count.
#' @keywords internal
#' @export
CalcMonthDays <- function(mo, yr) {
  #m <- format(date, format="%m")
  res<-c()
  for (i in 1:length(mo)) {
    date <- as.Date(paste0(yr[i], "-", mo[i], "-01"), format="%Y-%m-%d")
    while (as.integer(format(date, format="%m")) == as.integer(mo[i])) {
      date <- date + 1
    }
    res[i] <- as.integer(format(date - 1, format="%d"))
  }
  return(res)
}
  
=======
>>>>>>> 8f9f49c2
<|MERGE_RESOLUTION|>--- conflicted
+++ resolved
@@ -500,7 +500,6 @@
   df  
 }
 
-<<<<<<< HEAD
 #' Calculate number of days in a month.
 #' 
 #' \code{CalcMonthDays} calculates the number of days in a month.
@@ -523,6 +522,4 @@
   }
   return(res)
 }
-  
-=======
->>>>>>> 8f9f49c2
+  