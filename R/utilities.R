##=============================================================================

#' Simplifed loading of rwrfhydro data included with the package.
#' 
#' \code{GetPkgRawDataPath} is a simplified wrapper (for system.file) for
#' loading external rwrfhydro data included with the package.
#' @param theFile The external data file to load (this is in dirrefent places
#'   before, rwrfhydro/inst/extdata, and after build, rwrfhydro/).
#' @return The full path to the file.
#' @examples
#' GetPkgRawDataPath('gagesII_all.csv')
#' @keywords internal
#' @export
GetPkgRawDataPath <- function(theFile='') system.file("extdata", theFile, package = "rwrfhydro")

##=============================================================================

#' Standardize lon to (-180,180].
#' 
#' \code{StdLon} Standardizes longitude to (-180,180]
#' 
#' @param x The numeric objeect to be standardized.
#' @return The standardized object.
#' @examples
#' StdLon(0:360)
#' @keywords internal
#' @export
StdLon <- function(x) {
  x[which(x>180.)] <- x[which(x>180.)]-360.
  x
}

#' Expand limits by some amount or proportionally to their difference.
#' 
#' \code{PadRange} Takes limits and expands them by some amount or
#' proportionally to their difference.
#' @param limits A vector of length 2, an initial range, to be expanded.
#' @param delta An amount to add(subtract) from the upper(lower) limit.
#' @param diffMult A fraction of the passed range (\code{limits}) to use as
#'   \code{delta}.
#' @examples
#' PadRange(c(0,100))
#' PadRange(c(0,100), delta=.1)
#' PadRange(c(0,100), diffMult=.1)
#' @keywords internal
#' @export
PadRange <- function(limits, delta=diffMult*diff(limits), diffMult=.05) {
  ## someday throw error if length(limits)>2
  limits+c(-delta,delta)
}


#' Rotate a matrix clock-wise.
#' 
#' \code{RotateCw} Rotates a matrix clock-wise. 
#' @param matrix A matrix.
#' @examples
#' x <- matrix(1:9, 3)
#' x
#' RotateCw(x)
#' RotateCw(RotateCw(x))
#' @keywords internal
#' @export
RotateCw <- function(matrix) t(apply(matrix, 2, rev))

#' Rotate a matrix counter-clock-wise.
#' 
#' \code{RotateCcw} Rotates a matrix counter-clock-wise. 
#' @param matrix A matrix. 
#' @examples
#' x <- matrix(1:9, 3)
#' x
#' RotateCcw(x)
#' RotateCcw(RotateCcw(x))
#' @keywords internal
#' @export
RotateCcw <- function(matrix) apply(matrix, 1, rev)

#' Flip a matrix upside down.
#' 
#' \code{flipUD} Flips a matrix upside down.
#' @param matrix A matrix.
#' @examples
#' x <- matrix[1:9, 3]
#' x
#' flipUD(x)
#' @keywords internal
#' @export
flipUD <- function(matrix) apply(matrix,2,rev)

#' Translate (i.e. invert) timezones to the so calle Olson names used by
#' POSIXct.
#' 
#' Translate formatted timezones codes to the so-called "Olson names" used by
#' POSIXct. \code{TransTz} translates the formatted timezone codes (incl those
#' from USGS) to Olson Names.
#' @param tz The timezone to be translated.
#' @examples
#' as.POSIXct('2012-01-01')
#' as.POSIXct('2012-01-01', tz='US/Pacific')
#' format(as.POSIXct('2012-01-01', tz='US/Pacific'),'%Z')
#' TransTz(format(as.POSIXct('2012-01-01', tz='US/Pacific'),'%Z'))
#' lubridate::with_tz(as.POSIXct('2012-01-01'),
#'                    TransTz(format(as.POSIXct('2012-01-01', tz='US/Pacific'),'%Z')))
#' @keywords internal
#' @export
TransTz <- function(tz) {
  olson <- c(EDT ="US/Eastern",  EST ="US/Eastern",
             MDT ="US/Mountain", MST ="US/Mountain",
             PDT ="US/Pacific",  PST ="US/Pacific",
             CDT ="US/Central",  CST ="US/Central",
             AKDT="US/Alaska",   AKST="US/Alaska",
             HADT="US/Hawaii",   HAST="US/Hawaii" )[tz]
  # This is the full list of remaining US Olson names, given in R by OlsonNames()
  # "US/Aleutian", "US/Arizona", "US/East-Indiana", "US/Indiana-Starke",
  # "US/Michigan", "US/Pacific-New", "US/Samoa"
  if(any(is.na(olson))) warning('The supplied timezone code, ', tz,
                                ', is not covered by the cases programmed ',
                                'in TransTz (in read_observations.R). Please notify us or ',
                                'fix, commit, and send a pull request. Thanks!',
                                immediate.=TRUE)
  olson
}  

#' Returns the water year or the day of water year for a given POSIXct.
#' 
#' \code{CalcWaterYear} Returns the water year or the day of water year for a
#' given POSIXct.
#' @param POSIXct is a POSIXct variable.
#' @param dayOf signals if you want to get back the day of the water year
#'   instead of the water year.
#' @examples
#' CalcWaterYear(as.POSIXct(c("2011-09-30", "2011-10-01"), tz='US/Pacific'))
#' CalcWaterYear(as.POSIXct(c("2011-09-30", "2011-10-01"), tz='US/Pacific'), dayOf=TRUE)
#' @keywords internal
#' @export
CalcWaterYear <- function(POSIXct, dayOf=FALSE) {
  if (class(POSIXct)[1]!='POSIXct') {
    warning("Input is not of class POSIXct, returning NAs.")
    return( POSIXct*NA )
  }
  y <- as.numeric(format(POSIXct,'%Y'))
  m <- as.numeric(format(POSIXct,'%m'))
  y[which(m>=10)] <- y[which(m>=10)]+1
  ## if only the water year is required
  if (!dayOf) return(y)
  ## if the day of the water year is desired:
  d <- as.numeric(format(POSIXct,'%d'))
  first <- as.POSIXct( paste0(y-1,'-10-01'), format='%Y-%m-%d', tz='UTC')
  POSIXctUTC <- as.numeric(as.POSIXct(format(POSIXct,'%Y-%m-%d')))
  doyWY <- round((as.numeric(POSIXctUTC)-as.numeric(first))/60/60/24) + 1
  doyWY
}


#' Calculate standard date breaks.
#' 
#' \code{CalcDates} calculates standard date breaks.
#' Calculate standard date breaks.
#' @param x The input dataframe.
#' @return The input dataframe with date columns added.
#' @keywords internal
#' @export
CalcDates <- function (x) {
    x$day <- as.integer(format(x$POSIXct,"%d"))
    x$month <- as.integer(format(x$POSIXct,"%m"))
    x$year <- as.integer(format(x$POSIXct,"%Y"))
    x$wy <- ifelse(x$month >= 10, x$year + 1, x$year)
    x$yd <- as.integer(format(x$POSIXct,"%j"))
    x$wyd <- CalcWaterYear(x$POSIXct, dayOf=TRUE)
    x
}


#' Calculate mean with forced NA removal.
#' 
#' \code{CalcMeanNarm} calculates a mean with forced NA removal.
#' Read a vector and calculate the mean with forced NA removal.
#' @param x The vector of values.
#' @return The mean.
#' @keywords internal
#' @export
CalcMeanNarm <- function(x) {
    mean(x, na.rm=TRUE)
    }

#' Calculate mean with enforced minimum valid value.
#' 
#' \code{CalcMeanMinrm} calculates a mean with an enforced minimum valid value.
#' Read a vector and calculate the mean with all values below
#' a specified minimum value set to NA (and therefore ignored).
#' @param x The vector of values.
#' @param minValid The minimum valid value.
#' @return The mean.
#' @examples
#' x <- c(1,2,-1e+20,3)
#' mean(x) # yields -2.5e+19
#' CalcMeanMinrm(x, 0) # yields 2
#' @keywords internal
#' @export
CalcMeanMinrm <- function(x, minValid=-1e+30) {
    x[which(x<minValid)]<-NA
    mean(x, na.rm=TRUE)
    }

#' Calculate cumulative sum with forced NA=0.
#' 
#' \code{CumsumNa} calculates a cumulative sum with NAs converted to 0s.
#' Read a vector and calculate the cumulative sum with NAs converted to 0s.
#' @param x The vector of values.
#' @return The cumulative sum vector.
#' @keywords internal
#' @export
CumsumNa <- function(x) {
    x[which(is.na(x))] <- 0
    return(cumsum(x))
}

#' Calculate Nash-Sutcliffe Efficiency.
#' 
#' \code{Nse} calculates the Nash-Sutcliffe Efficiency.
#' Calculate the Nash-Sutcliffe Efficiency for vectors
#' of modelled and observed values.
#' @param m The vector of modelled values.
#' @param o The vector of observed values.
#' @return The Nash-Sutcliffe Efficiency.
#' @keywords internal
#' @export
Nse <- function (m, o) {
    err1 <- sum((m - o)^2, na.rm=T)
    err2 <- sum((o - mean(o, na.rm=T))^2, na.rm=T)
    ns <- 1 - (err1/err2)
    ns
}

#' Calculate Log Nash-Sutcliffe Efficiency.
#' 
#' \code{NseLog} calculates the Log Nash-Sutcliffe Efficiency.
#' Calculate the Nash-Sutcliffe Efficiency for vectors
#' of log-transformed modelled and observed values.
#' @param m The vector of modelled values.
#' @param o The vector of observed values.
#' @return The Log Nash-Sutcliffe Efficiency.
#' @keywords internal
#' @export
NseLog <- function (m, o) {
    m <- log(m + 1e-04)
    o <- log(o + 1e-04)
    err1 <- sum((m - o)^2, na.rm=T)
    err2 <- sum((o - mean(o, na.rm=T))^2, na.rm=T)
    ns <- 1 - (err1/err2)
    ns
}


#' Calculate root mean squared error.
#' 
#' \code{Rmse} calculates the root mean squared error.
#' Calculate the root mean squared error for vectors
#' of modelled and observed values.
#' @param m The vector of modelled values.
#' @param o The vector of observed values.
#' @return The root mean squared error.
#' @keywords internal
#' @export
Rmse <- function (m, o) {
    err <- sum((m - o)^2, na.rm=T)/(min(sum(!is.na(m)),sum(!is.na(o))))
    rmserr <- sqrt(err)
    rmserr
}

#' Calculate normalized root mean squared error.
#' 
#' \code{RmseNorm} calculates the normalized root mean squared error.
#' Calculate the normalized root mean squared error for vectors
#' of modelled and observed values.
#' @param m The vector of modelled values.
#' @param o The vector of observed values.
#' @return The nrmalized root mean squared error.
#' @keywords internal
#' @export
RmseNorm <- function (m, o) {
    err <- sum((m - o)^2, na.rm=T)/(min(sum(!is.na(m)),sum(!is.na(o))))
    rmserr <- sqrt(err) / ( max(o, na.rm=T) - min(o, na.rm=T) ) * 100
    rmserr
}

#' Calculate center-of-mass.
#' 
#' \code{CalcCOM} calculates the time step of center of mass.
#' Calculate the time step when the center-of-mass of
#' a time series of values occurs.
#' @param x The time series vector.
#' @return The center-of-mass time step.
#' @keywords internal
#' @export
CalcCOM <- function (x) {
    cuml.x <- as.data.frame(CumsumNa(x)/sum(x, na.rm=T))
    colnames(cuml.x) <- c("x")
    cuml.x$ts <- seq(from = 1, to = length(cuml.x$x))
    tmp <- subset(cuml.x, cuml.x$x > 0.5)
    ts <- tmp$ts[1]
    ts
}

#' "Flatten" the output from GetMultiNcdf
#' 
#' \code{ReshapeMultiNcdf} flattens the output from GetMultiNcdf.
#' Take the output dataframe from GetMultiNcdf and reshape the dataframe
#' for ease of use in other functions.
#' @param myDf The output dataframe from GetMultiNcdf.
#' @return The reshaped output dataframe.
#' @keywords utilities internal
#' @export
ReshapeMultiNcdf <- function(myDf) {
    newDF <- subset(myDf[,c("POSIXct","stat","statArg")], myDf$variableGroup==unique(myDf$variableGroup)[1])
    for (i in unique(myDf$variableGroup)) {
        newDF[,i] <- subset(myDf$value, myDf$variableGroup==i)
        }
    newDF$wy <- ifelse(as.numeric(format(newDF$POSIXct,"%m"))>=10,
                       as.numeric(format(newDF$POSIXct,"%Y"))+1,
                       as.numeric(format(newDF$POSIXct,"%Y")))
    newDF
}

#' Create and or name a list with its entries.
#' 
#' \code{NamedList} creates a list with names equal to its entries. 
#' @param theNames Vector to be coerced to character.
#' @return List with names equal to entries.
#' @examples 
#' NamedList(1:5)
#' @keywords manip
#' @export
NamedList <- function(theNames) {
  theList <- as.list(theNames)
  names(theList)<- theNames
  theList
}


#' Are all vector entries the same/identical.
#' 
#' \code{AllSame} check if all vector entries are same/identical.
#' @param x A vector.
#' @param na.rm Logical Remove NAs from output?
#' @return Logical
#' @examples 
#' AllSame( 1:5 )
#' AllSame( 0*(1:5) )
#' @keywords internal
#' @export
AllSame <- function(x, na.rm=FALSE) all(x==x[which(!is.na(x))[1]], na.rm=na.rm)


# coversion constants
cfs2cms <- 0.0283168466  
feet2meters <- 0.30480


#' Get a package's metadata fields and associated entries.
#' 
#' \code{GetPkgMeta} Get metadata fields and associated entries from a package's
#' documentation (e.g. "keyword" or "concepts".)
#' @param meta Character the metadata field.
#' @param package Character The package to query for metadata.
#' @param quiet Logical Do not print summary to screen.
#' @param keyword Character A specific keyword to look for.
#' @param concept Character A specific concept to look for.
#' @param listMetaOnly Logical Just return the meta categories (without
#'   functons)?
#' @param byFunction Character Vector of functions for which concepts and
#'   keywords are desired.
#' @return List of metadata fields in alphabetical order with corresponding
#'   entries.
#' @examples 
#' GetPkgMeta()
#' GetPkgMeta('keyword', package='ggplot2')
#' GetPkgMeta(concept = 'foo', key='hplot' )
#' print( GetPkgMeta(concept = c('dataMgmt','foo'), key=c('foo','hplot') , quiet=TRUE))
#' str( GetPkgMeta(concept = c('dataMgmt','foo'), key=c('foo','hplot') , quiet=TRUE))
#' str( GetPkgMeta(concept = c('dataMgmt','DART'), key=c('internal','hplot') , quiet=TRUE))
#' GetPkgMeta(byFunction=c('MkDischargeVariance','SaveHucData'))
#' @keywords utilities
#' @export
GetPkgMeta <- function(meta=c('concept','keyword'), package='rwrfhydro',  
                       keyword=NULL, concept=NULL, quiet=FALSE, listMetaOnly=FALSE, 
                       byFunction='') {
  ## if specifying keywords or concepts, gather them into a vector conKey
  if(!is.null(keyword)  | !is.null(concept)) {
    nameNull <- 
      function(n) tryCatch(ifelse(is.null(get(n)),NULL,n),warning=function(w) {})
    meta <- c(nameNull('concept'),nameNull('keyword'))
    conKey <- c(concept, keyword)
  }
  out <- plyr::llply(NamedList(meta), GetPkgMeta.scalar, package=package, byFunction=byFunction)
  if(!is.null(keyword) | !is.null(concept)) {
    out <- plyr::llply(out, function(mm) mm[which(names(mm) %in% conKey)])
  }
  if(byFunction[1]!=''){  
    ## GetPkgMeta.scalar returns lists organized by meta (can only apparently search on keywords not function names)
    ## so do the "inversion" here (seems like there might be a more elegant way, but .Rd_get_metadata is vague)
    out[which(!as.logical(plyr::laply(out, length)))] <- NULL
    if(!length(out)) return(NULL)
    out <- reshape2::melt(out)
    out$value <- as.character(out$value)
    out <- plyr::dlply(out, plyr::.(L2), function(ss) plyr::dlply(ss, plyr::.(L1), function(zz) zz$value))
    for (oo in names(out)) { 
      attr(out[[oo]], 'split_type') <- NULL
      attr(out[[oo]], 'split_labels') <- NULL
      attr(out[[oo]], 'meta') <- oo
      attr(out[[oo]], 'package') <- package
      attr(out[[oo]], 'class') <- c('pkgMeta', class(out[[oo]]))
    }
    attr(out, 'split_type') <- NULL
    attr(out, 'split_labels') <- NULL    
  }
  out <- out[which(as.logical(unlist(plyr::llply(out,length))))]
  if(listMetaOnly) out <- plyr::llply(out, function(ll) { for(cc in names(ll)) ll[[cc]] <- c(''); ll} )
  attr(out,'class') <- c('pkgMeta', class(out))
  if(!quiet) print(out)
  invisible(out)
}

GetPkgMeta.scalar <- function(meta='concept', package='rwrfhydro', byFunction='') {
  l1 <- plyr::llply(tools::Rd_db(package), tools:::.Rd_get_metadata, meta)
  l2 <- l1[as.logical(plyr::laply(l1, length))]  ## remove empties
  if(!length(l2)) return(NULL)
  l3 <- plyr::llply(l2, function(ll) ll[which(as.logical(nchar(ll)))] ) ## remove blanks
  ulStrsplit <- function(...) unlist(strsplit(...))
  l4 <- plyr::llply(l3, ulStrsplit, ' ') ## parse individual keywords
  names(l4) <- plyr::laply(strsplit(names(l3),'\\.Rd'),'[[',1)  ## remove .Rd from function doc names.
  out <- if(byFunction[1]!='') 
    l4[byFunction] else plyr::dlply(reshape2::melt(l4), plyr::.(value), function(dd) dd$L1 )
  out <- out[sort(names(out))]
  attr(out, 'split_type') <- NULL
  attr(out, 'split_labels') <- NULL
  attr(out, 'meta') <- meta
  attr(out, 'package') <- package
  attr(out, 'class') <- c('pkgMeta', class(out))
  invisible(out)
}

#' @export
print.pkgMeta  <- function(pkgMeta) {
  PrintAtomic <- function(atom) {
    meta <- attr(atom,'meta')
    package <- attr(atom,'package')
    anS <- if(grepl('s$',meta)) '' else 's'
    if(!grepl('keyword|concept',meta)) anS <- '()'
    pkgSep <- if(grepl('keyword|concept',meta)) ' ' else ': '
    cat('\n')
    cat('-----------------------------------',sep='\n')
    cat(paste0(package,pkgSep,meta,anS), sep='\n')
    cat('-----------------------------------',sep='\n')
    for (ii in (1:length(atom))) {      
      if(atom[[ii]][1]!='') {
        cat('* ',names(atom)[ii],':\n', sep='')
        writeLines(strwrap(paste('   ',atom[[ii]],collapse=' '),prefix='   '))
        cat('\n')
      } else cat(names(atom)[ii],'\n', sep='')
    }
    invisible(1)
  }
  plyr::llply(pkgMeta, PrintAtomic)
  invisible(pkgMeta)
}


#' @export
`[.pkgMeta` <- function(x,i,...) {
  meta <- attr(x, "meta")
  package <- attr(x, "package")
  class <- attr(x, "class")  
  attr(x, 'class') <- 'list'
  x <- `[`(x,i,...)
  attr(x, "meta") <- meta
  attr(x, "package") <- package
  attr(x, "class")  <- class
  x
}


#' Handle vector arguments to functions in a collated fashion.
#' 
#' \code{FormalsToDf} is called inside a function where some formal arguments may have
#' been supplied as vectors. \code{FormalsToDf} constructs a dataframe from the
#' arguments which can then be passed to plyr::mlply (or similar, e.g. mdply) to
#' return a list of results.  The assumption is that all vector arguments are
#' collated: 1) NULL arguments are dropped; 2) all arguments of length > 1 all have
#' the same length and are collated. 
#' @param meta Character the metadata field.
#' @param package Character The package to query for metadata.
#' @return Dataframe
#' @examples 
#' ## A stupid example where true vectorization is possible
#' myF.atomic <- function(x,y,z=NULL) if(is.null(z)) x+y else x+y+z  
#' myF <- function(x,y,z=NULL) { 
#'   col <- FormalsToDf(myF) 
#'   plyr::maply(col, myF.atomic, .expand=FALSE)
#'   }
#' myF.atomic(x=11:13,y=1:3)
#' myF(x=11:13,y=1:3)
#' @keywords utilities internal
#' @export
FormalsToDf <- function(theFunc, envir=parent.frame()) {
  ## can only have formals of two different lengths other than zero.
  ## find the length of the formals
  theFormals <- names(formals(theFunc))
  formalLens <- plyr::laply(theFormals, function(ff) length(get(ff, envir=envir)))
  formalLensGt1 <- formalLens[which(formalLens>1)]
  nLenGt1 <- length(unique(formalLensGt1))
  if(nLenGt1>1) {
    warning('Formals are not collated as required.')
    return(NULL)
  }
  theFormals <- theFormals[which(formalLens!=0)]
  formalLens <- formalLens[which(formalLens!=0)]
  sortFormals <- theFormals[sort(formalLens, index=TRUE, decreasing=TRUE)$ix]
  for (ff in sortFormals) {
    if (ff==sortFormals[1]) {
      df <- data.frame(get(ff, envir=envir))
      names(df) <- ff
    } else df[ff] <- get(ff, envir=envir)
  }
  df  
}

#' Calculate number of days in a month.
#' 
#' \code{CalcMonthDays} calculates the number of days in a month.
#' Calculate the number of days in the month specified
#' by the given month and year.
#' @param mo The month.
#' @param yr The year.
#' @return The day count.
#' @keywords utilities internal
#' @export
CalcMonthDays <- function(mo, yr) {
  #m <- format(date, format="%m")
  res<-c()
  for (i in 1:length(mo)) {
    date <- as.Date(paste0(yr[i], "-", mo[i], "-01"), format="%Y-%m-%d")
    while (as.integer(format(date, format="%m")) == as.integer(mo[i])) {
      date <- date + 1
    }
    res[i] <- as.integer(format(date - 1, format="%d"))
  }
  return(res)
}

#' Calculate date object from POSIXct time
#' 
#' \code{CalcDateTrunc} takes a POSIXct object and outputs
#' a corresponding date object. POSIXct times are truncated
#' to a date, not rounded (e.g., 03/15/2014 23:00 will 
#' become 03/15/2014).
#' @param timePOSIXct Time in POSIXct format
#' @param timeZone Time zone (DEFAULT="UTC")
#' @return Date object
#' @keywords utilities internal
#' @export
CalcDateTrunc <- function(timePOSIXct, timeZone="UTC") {
  timeDate <- as.Date(trunc(as.POSIXct(format(timePOSIXct, tz=timeZone), tz=timeZone), "days"))
  return(timeDate)
}

#' List objects with more detailed metadata
#' 
#' \code{LsObjects} lists objects with more detailed info on type, size,
#' etc. Blatantly plagiarized from the following sources:
#' Petr Pikal, David Hinds, Dirk Eddelbuettel, Tony Breyal.
#' @param pos
#' @param pattern
#' @param order.by
#' @param decreasing
#' @param head
#' @param n
#' @return dataframe
#' @keywords utilities internal
#' @export
LsObjects <- function (pos = 1, pattern, order.by,
                         decreasing=FALSE, head=FALSE, n=5) {
  napply <- function(names, fn) sapply(names, function(x)
    fn(get(x, pos = pos)))
  names <- ls(pos = pos, pattern = pattern)
  obj.class <- napply(names, function(x) as.character(class(x))[1])
  obj.mode <- napply(names, mode)
  obj.type <- ifelse(is.na(obj.class), obj.mode, obj.class)
  obj.prettysize <- napply(names, function(x) {
    capture.output(format(utils::object.size(x), units = "auto")) })
  obj.size <- napply(names, object.size)
  obj.dim <- t(napply(names, function(x)
    as.numeric(dim(x))[1:2]))
  vec <- is.na(obj.dim)[, 1] & (obj.type != "function")
  obj.dim[vec, 1] <- napply(names, length)[vec]
  out <- data.frame(obj.type, obj.size, obj.prettysize, obj.dim)
  names(out) <- c("Type", "Size", "PrettySize", "Rows", "Columns")
  if (!missing(order.by))
    out <- out[order(out[[order.by]], decreasing=decreasing), ]
  if (head)
    out <- head(out, n)
  out
}
#' Shorthand call for LsObjects.
#' 
#' \code{lsOS} Shorthand call for LsObjects
#' Blatantly plagiarized from the following sources:
#' Petr Pikal, David Hinds, Dirk Eddelbuettel, Tony Breyal.
#' @param n
#' @return dataframe
#' @keywords utilities internal
#' @export
lsOS <- function(..., n=10) {
  LsObjects(..., order.by="Size", decreasing=TRUE, head=TRUE, n=n)
}

#' Calculate a running mean
#' 
#' \code{CalcRunningMean} takes series and calculates
#' a running mean over specified number of records
#' @param x Vector of values
#' @param n Number of records to use
#' @param sides Whether to use both sides (2=past and 
#' future) or just one side (1=past only).
#' @param ts Flag whether or not to return a time
#' series object or just a vector (DEFAULT=FALSE,
#' which returns a vector)
#' @return Vector of moving averages
#' @keywords utilities internal
#' @export
<<<<<<< HEAD
CalcRunningMean <- function(x, n, sides=2, ts=FALSE) {
  out <- filter(x, rep(1/n,n), sides=sides, method="convolution")
  if (!ts) out <- unclass(out)
  return(out)
}

#' Fill outliers based on change between steps
#' 
#' \code{FillOutliers} is a simple utility
#' to fill outliers in a time series. Values that are 
#' more than some threshold change from the previous
#' time step are replaced by the value from that
#' previous time step. 
#' @param x Vector of values
#' @param thresh Threshold for change between timesteps
#' (in absolute value of x units)
#' @return Vector of values with outliers replaced by
#' previous value
#' @keywords utilities internal
#' @export
FillOutliers <- function(x, thresh) {
  for (i in 2:(length(x)-1)) {
    if (!is.na(x[i]) & !is.na(x[i-1])) del <- (x[i]-x[i-1])
    if (abs(del) > thresh) x[i] <- x[i-1]
    }
  return(x)
=======
CalcRunningMean = function(x, n, sides=2) {
  filter(x, rep(1/n,n), sides=sides, method="convolution")
>>>>>>> 516f2dd6
}<|MERGE_RESOLUTION|>--- conflicted
+++ resolved
@@ -629,7 +629,6 @@
 #' @return Vector of moving averages
 #' @keywords utilities internal
 #' @export
-<<<<<<< HEAD
 CalcRunningMean <- function(x, n, sides=2, ts=FALSE) {
   out <- filter(x, rep(1/n,n), sides=sides, method="convolution")
   if (!ts) out <- unclass(out)
@@ -656,8 +655,4 @@
     if (abs(del) > thresh) x[i] <- x[i-1]
     }
   return(x)
-=======
-CalcRunningMean = function(x, n, sides=2) {
-  filter(x, rep(1/n,n), sides=sides, method="convolution")
->>>>>>> 516f2dd6
 }