##===================================================================

#' Make timeslices from active USGS discharge data files.
#' 
#' @param realTimeFiles Character vector of active RData format files to be
#'   processed.
#' @param outPath Character, the directory path where ncdf files are to be
#'   written.
#' @param nearestMin Numeric, the time resolution to which the observation times
#'   are rounded and the netcdf timeslice files are to be written. Must evenly
#'   divide 60.
#' @param oldestTime POSIXct, the date BEFORE which data will be ignored.
#' @param qcFunction Function, used to apply quality control procedures to the
#'   timeslice in metric units. Note that this QC can only use information from
#'   the current time. QC procedures involving the temporal domain will be
#'   applied elsewhere.
#' @param varianceFunction Function, used to derive the observation variance
#'   from a dataframe with the following columns: \code{site_no},
#'   \code{dateTime}, \code{code}, \code{queryTime}, and \code{discharge.cms}.
#'   The function accepts the dataframe and returns the data frame with the new
#'   \code{variance} column.
#' @return A dataframe with two columns: \code{POSIXct} and \code{filename}
#'   which given the time of the timeslice and the corresponding file name with
#'   full path.
#' @examples
#' \dontrun{
#' realTimeFiles <- list.files(pattern='huc.*.RData', 
#'                             path='~/usgsStreamData/realTimeData', 
#'                             full.names=TRUE)
#' outPath = '~/usgsStreamData/timeSliceData/'
#' library(doMC)
#' registerDoMC(4)
#' 
#' ## A first test
#' ret1 <- MkUsgsTimeSlice( realTimeFiles[1:21], outPath=outPath, 
#'                          oldest=as.POSIXct('2015-04-15 00:00:00', tz='UTC') )
#' nrow(ret1)
#' 
#' ## delete the files and see how many more are created without the oldestTime set
#' unlink(ret1$file)
#' ret1 <- MkUsgsTimeSlice( realTimeFiles[1:21], outPath=outPath )
#' nrow(ret1)  ## quite a few more files. 
#' ncdump(ret1$file[230])  ## 27 stations
#' ret2 <- MkUsgsTimeSlice( realTimeFiles[22:42], outPath=outPath )
#' ncdump(ret1$file[230])  ## 58 stations
#' 
#' ## new experiment
#' unlink(unique(c(ret1$file, ret2$file)))
#' ret1 <- MkUsgsTimeSlice( realTimeFiles, outPath=outPath, nearest=60,
#'                         oldest=as.POSIXct('2015-04-15 00:00:00', tz='UTC'))
#' nStn <- 
#'  plyr::ldply(NamedList(ret1$file), 
#'       function(ff) { nc <- ncdump(ff, quiet=TRUE)
#'                      data.frame(nStn=nc$dim$stationId$len,
#'                                 time=as.POSIXct('1970-01-01 00:00:00',tz='UTC') + 
#'                                      nc$dim$time$vals,
#'                                 nUniqueStn = length(unique(nc$dim$stationId$vals)) )},
#'              .parallel=TRUE)
#' library(ggplot2)
#' ggplot(nStn, aes(x=time,y=nStn)) + geom_point(color='red')
#' 
#' 
<<<<<<< HEAD
##' ###############################
## reprocess on saudi

if (FALSE) {
/opt/R-3.2.0/bin/R
options(warn=1)
devtools::load_all('~/R/jlm_lib/rwrfhydro')
options(warn=2)
realTimeFiles <- list.files(pattern='huc.*.RData', 
                               path='~/usgsStreamData/realTimeData', 
                               full.names=TRUE)
#realTimeFiles <- tail(realTimeFiles,21*7*24*4)
#realTimeFiles <- tail(realTimeFiles,24*4)
outPath = '~/usgsStreamData/timeSliceData15MinQC/'
library(doMC)
registerDoMC(6)  
#I'm worried about using too much memory, when I run this on all 
#previously collected data, so break up the problem
    chunkSize <- 500
    chunkDf <- data.frame( ind = 0:(length(realTimeFiles) %/% chunkSize) )
    chunkDf <- within(chunkDf, { start = (ind)*chunkSize+1
                                 end   = pmin( (ind+1)*chunkSize, length(realTimeFiles)) } )
    
hostname <- system("hostname", intern=TRUE)
hostnum <- as.integer(substr(hostname, nchar(hostname), 99))
hostnum
##for (ii in 1:nrow(chunkDf) ) {
##for (ii in 199:nrow(chunkDf) ) {
for (ii in ((hostnum-1)*100+(1:100)) )  {
  for (ii in ((hostnum-1)*100+(1:100)) )  {
  print(chunkDf$start[ii])
  ret1 <- MkUsgsTimeSlice( realTimeFiles[chunkDf$start[ii]:chunkDf$end[ii]], 
                          outPath=outPath, nearest=15,
                          oldest=as.POSIXct('2015-04-15 00:00:00', tz='UTC')
                          )
}

}
=======
#' ###############################
#' ## "re-"process on saudi
#   library(rwrfhydro)
#   realTimeFiles <- list.files(pattern='huc.*.RData', 
#                               path='~/usgsStreamData/realTimeData/', 
#                               full.names=TRUE)
#   # apparently not the problem
#   #whRealTimeFileGt0Bytes <- which(file.size(realTimeFiles) !=0)
#   
#   #realTimeFiles <- tail(realTimeFiles,21*7*24*4)
#   #realTimeFiles <- realTimeFiles[941:945]
#   whRT <- grep('2015-05-22', realTimeFiles)[1]
#   realTimeFiles <- realTimeFiles[whRT:length(realTimeFiles)]
#   
#   outPath = '~/usgsStreamData/timeSliceData/'
#   library(doMC)
#   registerDoMC(8)
#   
#    #I'm worried about using too much memory, when I run this on all 
#   #previously collected data, so break up the problem
#    chunkSize <- 1000
#    chunkDf <- data.frame( ind = 0:(length(realTimeFiles) %/% chunkSize) )
#    chunkDf <- within(chunkDf, { start = (ind)*chunkSize+1
#                                 end   = pmin( (ind+1)*chunkSize, length(realTimeFiles)) } )
#    
#  for (ii in 1:nrow(chunkDf) ) {
#    print(ii)
#    ret1 <- MkUsgsTimeSlice( realTimeFiles[chunkDf$start[ii]:chunkDf$end[ii]], 
#                             outPath=outPath, nearest=15,
#                             oldest=as.POSIXct('2015-04-15 00:00:00', tz='UTC')
#                           )
#    }
#   
>>>>>>> f1cbba47
#' 
#' 
#' ## end dontrun }  
#' @family usgs
#' @concept usgs
#' @export
MkUsgsTimeSlice <- function( realTimeFiles, outPath, 
                             nearestMin=5, 
                             oldestTime=NULL,
                             qcFunction, 
                             varianceFunction ){

  ## get all the active data from the specified files
  GetActiveData <- function(file) {
<<<<<<< HEAD
    theTry <- try(load(file))
    if(class(theTry)=='try-error' | class(data)=='function') {
      print(file)
      return(NULL)
    }
=======
    tryLoad <- try(load(file))
    if(class(tryLoad)=="try-error") return(NULL)
    if(class(data)=="function") return(NULL)
>>>>>>> f1cbba47
    data$queryTime <- attr(data,'queryTime')
    data <- if(is.null(oldestTime)) {
      subset(data, !is.na(X_00060_00011))  ## remove missing data.
    } else {
      if(!('POSIXct' %in% class(oldestTime))) 
        warning("The oldestTime argument must be POSIXct class.", immediate.=TRUE)
      subset(data, !is.na(X_00060_00011) & dateTime >= oldestTime)  ## remove missing data.
    }
    data
  }
  allData <- plyr::ldply(NamedList(realTimeFiles), GetActiveData, 
                         .parallel=(foreach::getDoParWorkers() > 1 ))  
  
  ##needs to happen
  allData$site_no <- formatC(allData$site_no, width=15) #width for ncdf output
  
  ## transform the time "granularity"
  ## files are written to the nearest Nth minute.
  if(any(is.na(allData$dateTime))) warning("NAs in dateTime", immediate.=TRUE)
  allData$dateTimeRound <- RoundMinutes(allData$dateTime, nearest=nearestMin)
  if(any(is.na(allData$dateTimeRound))) warning("NAs in dateTimeRound", immediate.=TRUE)
  allData$dateTimeRound <- format(allData$dateTimeRound, '%Y-%m-%d_%H:%M:%S', tz='UTC')
  #print(table(allData$dateTime))
  
  ## discharge units: output must be in cms (m3/s)
  allData$discharge.cms <- allData$X_00060_00011 * cfs2cms
  
  ## change the code name
  allData <- plyr::rename(allData, c('X_00060_00011_cd'='code') )

  ## move missing codes to blanks?
  allData$code[which(is.na(allData$code))] <- '-'
  allData$code    <- formatC(allData$code,    width=4)  ## width for ncdf output
  
  ## remove unused variables for speed/memory
  allData <- within( allData, {.id <- agency_cd <- tz_cd  <- X_00060_00011 <- NULL})

  ## QC Active data
  ## filter by product codes
  ## filter duplicate observations per indiv time
  ## convert units. 
  allData$quality <- QcUsgsTimeSlice(allData)  

  ## apply the variance function, fudging for now.
#  allData <- varainceFunction(allData)
#  allData$variance <- allData$discharge.cms * .1 

  ## "slice" the dataframe by time and pass for writing to ncdf. 
  ## this can be done in parallel.
  ## for testing outside of plyr:
  #WriteNcTimeSlice(subset(allData, dateTimeRound == allData$dateTimeRound[1]), outPath = outPath,
  #                 sliceResolution = nearestMin)
  outList <- plyr::ddply(allData, plyr::.(dateTimeRound), 
                         WriteNcTimeSlice, 
                         outPath, 
                         nearestMin,
                         .parallel=(foreach::getDoParWorkers() > 1 ), .inform=TRUE )
                         
  if(length(outList)) names(outList) <- c('POSIXct', 'file')
  outList  
}

##===================================================================

#' Round a POSIXct time to the nearest mth minute.
#' 
#' @param POSIXct, POSIXct class vector.
#' @param nearest, Numeric, the time resolution to which the passed times are
#'   rounded. Must evenly divide 60.
#' @return A vector of POSIXct class corresponding to the input, rounded to the
#'   nearest \code{nearest} minutes.
#' @examples
#' print(time <- Sys.time()+lubridate::seconds(0:30))
#' RoundMinutes(time, nearest=1)
#' @keywords internal
#' @export
RoundMinutes <- function(POSIXct, nearest=5) {
  if((60 %% nearest) != 0) 
    warning(paste0("The nearest argument (passed: ",nearestMin,
                   ") is mean to divide 60 with no remainder."),
            immediate.=TRUE)
  nearestInv <- 1./nearest
  theMin <- as.numeric(format(POSIXct,'%M')) + as.numeric(format(POSIXct,'%S'))/60
  floorDiff <- theMin-floor(theMin)
  whFloor <- which(floorDiff < .5)
  roundMin <- (ceiling(theMin * nearestInv) / nearestInv)
  roundMin[whFloor] <- (floor(theMin * nearestInv) / nearestInv)[whFloor]
  diffMin <- roundMin - theMin
  #lubridate::round_date(POSIXct,'minute') + lubridate::seconds(round(diffMin*60))
  lubridate::round_date(POSIXct,'minute') + lubridate::minutes(round(diffMin))
}

##===================================================================
QcUsgsTimeSlice <- function(dataDf) {
  ## comments base on current version of code from Zhengtao and Oubeid.
  ##
  ##%STATUS_CODES =
  ##  (
  ##   '--'  => 'Parameter not determined',
  ##   '***' => 'Temporarily unavailable',
  ##   'Bkw' => 'Flow affected by backwater',
  ##   'Dis' => 'Data-collection discontinued',
  ##   'Dry' => 'Dry',
  ##   'Eqp' => 'Equipment malfunction',
  ##   'Fld' => 'Flood damage',
  ##   'Ice' => 'Ice affected',
  ##   'Mnt' => 'Maintenance in progress',
  ##   'Pr'  => 'Partial-record site',
  ##   'Rat' => 'Rating being developed or revised',
  ##   'Ssn' => 'Parameter monitored seasonally',
  ##   'ZFl' => 'Zero flow',
  ##  );

  ##Also "approval" codes applicable to both UV and DV data:
  ##%DATA_AGING_CODES =
  ##  (
  ##   'P' => ['0', 'P', 'Provisional data subject to revision.'],
  ##   'A' => ['0', 'A', 'Approved for publication -- Processing and review
  ##completed.'],
  ##  );
  
  ##There are also unit value quality codes the vast majority of which you should never see.  The ones in red below "may" be the only one you can expect to see in the public view:
  ##
  ##%UV_REMARKS =
  ##  (
  ##   # -- Threshold flags
  ##   'H' => ['1', 'H', 'Value exceeds "very high" threshold.'],
  ##   'h' => ['1', 'h', 'Value exceeds "high" threshold.'],
  ##   'l' => ['1', 'l', 'Value exceeds "low" threshold.'],
  ##   'L' => ['1', 'L', 'Value exceeds "very low" threshold.'],
  ##   'I' => ['1', 'I', 'Value exceeds "very rapid increase" threshold.'],
  ##   'i' => ['1', 'i', 'Value exceeds "rapid increase" threshold.'],
  ##   'd' => ['1', 'd', 'Value exceeds "rapid decrease" threshold.'],
  ##   'D' => ['1', 'D', 'Value exceeds "very rapid decrease" threshold.'],
  ##   'T' => ['1', 'T', 'Value exceeds "standard difference" threshold.'],
  ##
  ##   # -- Source Flags
  ##   'o' => ['1', 'o', 'Value was observed in the field.'],
  ##   'a' => ['1', 'a', 'Value is from paper tape.'],
  ##   's' => ['1', 's', 'Value is from a DCP.'],
  ##   '~' => ['1', '~', 'Value is a system interpolated value.'],
  ##   'g' => ['1', 'g', 'Value recorded by data logger.'],
  ##   'c' => ['1', 'c', 'Value recorded on strip chart.'],
  ##   'p' => ['1', 'p', 'Value received by telephone transmission.'],
  ##   'r' => ['1', 'r', 'Value received by radio transmission.'],
  ##   'f' => ['1', 'f', 'Value received by machine readable file.'],
  ##   'z' => ['1', 'z', 'Value received from backup recorder.'],
  
  ##   # -- Processing Status Flags
  ##   '*' => ['1', '*', 'Value was edited by USGS personnel.'],
  
  ##   # -- Other Flags (historical UVs only)
  ##   'S' => ['1', 'S', 'Value could be a result of a stuck recording instrument.'],
  ##   'M' => ['1', 'M', 'Redundant satellite value doesnt match original value.'],
  ##   'Q' => ['1', 'Q', 'Value was a satellite random transmission.'],
  ##   'V' => ['1', 'V', 'Value was an alert value.'],
  
  ##   # -- UV remarks
  ##   '&' => ['1', '&', 'Value was computed from affected unit values by unspecified reasons.'],
  ##   '<' => ['0', '<', 'Actual value is known to be less than reported value.'],
  ##   '>' => ['0', '>', 'Actual value is known to be greater than reported value.'],
  ##   'C' => ['1', 'C', 'Value is affected by ice at the measurement site.'],
  ##   'B' => ['1', 'B', 'Value is affected by backwater at the measurement site.'],
  ##   'E' => ['0', 'e', 'Value was computed from estimated unit values.'],
  ##   'e' => ['0', 'e', 'Value has been estimated.'],
  ##   'F' => ['1', 'F', 'Value was modified due to automated filtering.'],
  ##   'K' => ['1', 'K', 'Value is affected by instrument calibration drift.'],
  ##   'R' => ['1', 'R', 'Rating is undefined for this value.'],
  ##   'X' => ['1', 'X', 'Value is erroneous and will not be used.'],
  ##  );

  ## Notes from Oubeid:: 
  ## I think we should set the ?e? (estimated) to 50% since we don?t know how the estimation was done,
  ## set the ?&? to 25%, and may be the ?*? to 5% since the data could be incomplete. The remainder
  ## set to 0 for the time being. That should wrap up this QC at this stage. We can always revisit
  ## them in the future as we progress.

  ## I made contact today with the USGS staff on location here and inform them that I will visit them
  ## next week for question about the rating curve gages. May be we can visit them together.

  ## Let?s stick with a weight of ?0? then for ?***?. I don?t have a lot of confidence on the data
  ## appended with that code.

  ## Apparently the code can consist of 2 parts separated by whitespace
print(table(dataDf$code))
  dataDf$code <- dataDf$qualifier1 <- trimws(dataDf$code)
  dataDf$qualifier2 <- ''
  wh2Qual <- grep(' ',dataDf$code)
  dataDf$qualifier1[wh2Qual] <- plyr::laply(strsplit(dataDf$code[wh2Qual],' '),'[[',1)
  dataDf$qualifier2[wh2Qual] <- plyr::laply(strsplit(dataDf$code[wh2Qual],' '),'[[',2)

  ## assume the worst and then recover what fits out mental model of this chaos.
  ## JLM: a different assumption off the bat.
  dataDf$quality <- dataDf$discharge.cms * 0
  
  ## Recover quality for valid/sane flow range
  ## JLM this deviates from their script
  ## in their script they consider 0 a valid flow, but I'd argue otherwise...
  ## why would any streams with no flow be gaged?? Then again, drought. IT's a really dicey value,
  ## JLM also limit maximum flows to approx twice what I believe is the largest gaged flow
  ## on MS river *2 
  ## http://nwis.waterdata.usgs.gov/nwis/peak?site_no=07374000&agency_cd=USGS&format=html 
  ## baton rouge 1945: 1,473,000cfs=41,711cms
  ## multiply it roughly by 2
  isValidFlow <- dataDf$discharge.cms > 0 & dataDf$discharge.cms < 90000

  wh100 <- which(isValidFlow                       &
                 dataDf$qualifier1 %in% c("A","P") &
                 dataDf$qualifier2 == ''           )
  if(length(wh100)) dataDf$quality[wh100] <- 100

  wh50 <- which(isValidFlow                       &
                dataDf$qualifier1 %in% c("A","P") &
                dataDf$qualifier2 == 'e'          )
  if(length(wh50)) dataDf$quality[wh50] <- 50

  wh25 <- which(isValidFlow                       &
                dataDf$qualifier1 %in% c("A","P") &
                dataDf$qualifier2 == '&'          )
  if(length(wh25)) dataDf$quality[wh25] <- 25

  wh05 <- which(isValidFlow                       &
                dataDf$qualifier1 %in% c("A","P") &
                dataDf$qualifier2 == '*'          )
  if(length(wh05)) dataDf$quality[wh05] <- 5

  ## dont need isValidFlow in this since zero can be applied elsewhere
  wh0  <- which(!(dataDf$qualifier1 %in% c("A","P"))        |
                !(dataDf$qualifier2 %in% c('e','&','*','')) )
  if(length(wh0)) dataDf$quality[wh0] <- 0

  dataDf$quality
}



##===================================================================
## collect / gather / cull the station ids from the timeslices
## so that we have a comprehensive list of what is coming in.

if(FALSE) {
devtools::load_all('~/R/jlm_lib/rwrfhydro')
files <- list.files(path="~/usgsStreamData/timeSliceData/", pattern='2015', full=TRUE)
cullFile <- CullUsgsGageIds(files, cullFile='~/usgsStreamData/culledUsgsGageIdsNOTQC.rsav')

devtools::load_all('~/R/jlm_lib/rwrfhydro')
files <- list.files(path="~/usgsStreamData/timeSliceData15MinQC/", pattern='2015-04', full=TRUE)
cullFile <- CullUsgsGageIds(files)
}

CullUsgsGageIds <- function(files,
                            goBackNDays = 2,
                            cullFile = '~/usgsStreamData/culledUsgsGageIds.rsav') {
  if(file.exists(cullFile)) load(cullFile)

  ## subset the files in time
  if(exists('lastTimeSlice')) {    
    lastTimeSliceDate <- as.POSIXct(plyr::laply(strsplit(basename(lastTimeSlice),'\\.'), '[[', 1),
                                    format='%Y-%m-%d_%H:%M:%S', tz='UTC')
    fileDates <- as.POSIXct(plyr::laply(strsplit(basename(files),'\\.'), '[[', 1),
                            format='%Y-%m-%d_%H:%M:%S', tz='UTC')
    whSinceLast <- which(fileDates >= (lastTimeSliceDate - goBackNDays * (24*60*60) ))
    files <- files[whichSinceLast]
  }
  lastTimeSlice <- tail(files,1)
                         
  if(!exists('culledGageIds')) culledGageIds = c()

  for(ff in files)
    culledGageIds <- union(culledGageIds, ncdump(ff, 'stationId', quiet=TRUE) )
  
  save(culledGageIds, lastTimeSlice, file=cullFile)
  cullFile
}<|MERGE_RESOLUTION|>--- conflicted
+++ resolved
@@ -59,8 +59,8 @@
 #' library(ggplot2)
 #' ggplot(nStn, aes(x=time,y=nStn)) + geom_point(color='red')
 #' 
-#' 
-<<<<<<< HEAD
+#'
+
 ##' ###############################
 ## reprocess on saudi
 
@@ -90,7 +90,6 @@
 ##for (ii in 1:nrow(chunkDf) ) {
 ##for (ii in 199:nrow(chunkDf) ) {
 for (ii in ((hostnum-1)*100+(1:100)) )  {
-  for (ii in ((hostnum-1)*100+(1:100)) )  {
   print(chunkDf$start[ii])
   ret1 <- MkUsgsTimeSlice( realTimeFiles[chunkDf$start[ii]:chunkDf$end[ii]], 
                           outPath=outPath, nearest=15,
@@ -99,41 +98,6 @@
 }
 
 }
-=======
-#' ###############################
-#' ## "re-"process on saudi
-#   library(rwrfhydro)
-#   realTimeFiles <- list.files(pattern='huc.*.RData', 
-#                               path='~/usgsStreamData/realTimeData/', 
-#                               full.names=TRUE)
-#   # apparently not the problem
-#   #whRealTimeFileGt0Bytes <- which(file.size(realTimeFiles) !=0)
-#   
-#   #realTimeFiles <- tail(realTimeFiles,21*7*24*4)
-#   #realTimeFiles <- realTimeFiles[941:945]
-#   whRT <- grep('2015-05-22', realTimeFiles)[1]
-#   realTimeFiles <- realTimeFiles[whRT:length(realTimeFiles)]
-#   
-#   outPath = '~/usgsStreamData/timeSliceData/'
-#   library(doMC)
-#   registerDoMC(8)
-#   
-#    #I'm worried about using too much memory, when I run this on all 
-#   #previously collected data, so break up the problem
-#    chunkSize <- 1000
-#    chunkDf <- data.frame( ind = 0:(length(realTimeFiles) %/% chunkSize) )
-#    chunkDf <- within(chunkDf, { start = (ind)*chunkSize+1
-#                                 end   = pmin( (ind+1)*chunkSize, length(realTimeFiles)) } )
-#    
-#  for (ii in 1:nrow(chunkDf) ) {
-#    print(ii)
-#    ret1 <- MkUsgsTimeSlice( realTimeFiles[chunkDf$start[ii]:chunkDf$end[ii]], 
-#                             outPath=outPath, nearest=15,
-#                             oldest=as.POSIXct('2015-04-15 00:00:00', tz='UTC')
-#                           )
-#    }
-#   
->>>>>>> f1cbba47
 #' 
 #' 
 #' ## end dontrun }  
@@ -148,17 +112,11 @@
 
   ## get all the active data from the specified files
   GetActiveData <- function(file) {
-<<<<<<< HEAD
     theTry <- try(load(file))
     if(class(theTry)=='try-error' | class(data)=='function') {
       print(file)
       return(NULL)
     }
-=======
-    tryLoad <- try(load(file))
-    if(class(tryLoad)=="try-error") return(NULL)
-    if(class(data)=="function") return(NULL)
->>>>>>> f1cbba47
     data$queryTime <- attr(data,'queryTime')
     data <- if(is.null(oldestTime)) {
       subset(data, !is.na(X_00060_00011))  ## remove missing data.
