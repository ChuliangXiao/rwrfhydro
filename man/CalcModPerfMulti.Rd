--- conflicted
+++ resolved
@@ -80,12 +80,8 @@
 maximum flux. Reported as number of hours for daily time scale and number of
 days for monthly and yearly time scales). \item errfdc: Error in the
 integrated flow duration curve between 0.05 and 0.95 exceedance thresholds 
-<<<<<<< HEAD
 (in native flow units). \item errflash: Error in the Richards-Baker 
 Flashiness Index \deqn{R-B Index = sum(abs(q_t - q_t-1)) / sum(q)}. }
-=======
-(in native flow units). }
->>>>>>> 69bfbb5a
 
 Time scales/Flux types: \itemize{ \item t = native model/observation time
 step (e.g., hourly) \item dy = daily time step \item mo = monthly time step 
@@ -123,13 +119,9 @@
 Other modelEvaluation: \code{\link{CalcMetContGrid}},
   \code{\link{CalcMetCont}}, \code{\link{CalcModPerf}},
   \code{\link{CalcNoahmpFluxes}},
-<<<<<<< HEAD
-  \code{\link{CalcNoahmpWatBudg}}
-=======
   \code{\link{CalcNoahmpWatBudg}},
   \code{\link{CalcStatCategorical}},
   \code{\link{CalcStatCont}}
->>>>>>> 69bfbb5a
 }
 \concept{
 modelEval
