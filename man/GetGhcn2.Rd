% Generated by roxygen2: do not edit by hand
% Please edit documentation in R/ghcn_get.R
\name{GetGhcn2}
\alias{GetGhcn2}
\title{Get GHCN-D data for specified siteIds.}
\usage{
GetGhcn2(siteIDs, elements, startDate, endDate, parallel = FALSE,
  fileAdd = NULL)
}
\arguments{
<<<<<<< HEAD
\item{elements}{A character vector defining what type of observation you 
are interested in. There are five core elements as well as a number of 
additional elements. The five core elements are:
\describe{
\item{PRCP}{ = Precipitation (tenths of mm)}
\item{SNOW}{ = Snowfall (mm)}
\item{SNWD}{ = Snow depth (mm)}
\item{TMAX}{ = Maximum temperature (tenths of degrees C)}
\item{TMIN}{ = Minimum temperature (tenths of degrees C)}
}
For the full list of elemenst refer to 
=======
\item{elements}{A character vector defining what type of observation you are
interested in. There are five core elements as well as a number of 
additional elements. The five core elements are: \describe{ \item{PRCP}{ =
Precipitation (tenths of mm), the precipitation will be converted to mm
when calling \code{\link{GetGhcn}} or \code{\link{GetGhcn2}} } \item{SNOW}{
= Snowfall (mm)} \item{SNWD}{ = Snow depth (mm)} \item{TMAX}{ = Maximum
temperature (tenths of degrees C)} \item{TMIN}{ = Minimum temperature
(tenths of degrees C)} } For the full list of elemenst refer to 
>>>>>>> 69bfbb5a
\url{ftp://ftp.ncdc.noaa.gov/pub/data/ghcn/daily/readme.txt}}

\item{startDate, endDate}{Date.}

\item{parallel}{Logical (DEFAULT=FALSE)}

<<<<<<< HEAD
\item{fileAdd}{Address to the url containg the csv files of daily GHCN by year. 
default is \url{http://www1.ncdc.noaa.gov/pub/data/ghcn/daily/by_year/}}

\item{siteIds}{A single site ID or vector of site IDs to download and process. 
SiteIds should match the standardized GHCN IDs (for example : ACW00011604).
See \url{http://www1.ncdc.noaa.gov/pub/data/ghcn/daily/ghcnd-stations.txt}
for a list of siteIds.}
}
\value{
A dataframe containing the siteIds, date, daily GHCN, element,sFlag, qFlag, 
 mFlag and reportTime.
If the element is PRCP, then divide the numbers by 10 to convert to mm.
For more information on possible outcomes of flags and their meaning, refer to
\url{ftp://ftp.ncdc.noaa.gov/pub/data/ghcn/daily/readme.txt}
}
\description{
\code{\link{GetGhcn2}} downloads the daily GHCN (Global Historic Climatology Network)
 data for each site in siteIds and creates a dataframe containing the fields: siteIds, date, 
 daily GHCN value, mFlag, qFlag, sFlag and reportTime. This is a faster function compared
 to \code{\link{GetGhcn}} if you have many sites.
=======
\item{fileAdd}{Address to the url containg the csv files of daily GHCN by
year. default is
\url{http://www1.ncdc.noaa.gov/pub/data/ghcn/daily/by_year/}}

\item{siteIds}{A single siteId or vector of siteIds. SiteIds should match the
standardized GHCN-D IDs (for example : ACW00011604). See
\url{http://www1.ncdc.noaa.gov/pub/data/ghcn/daily/ghcnd-stations.txt} for
a list of siteIds.}
}
\value{
A dataframe containing the siteIds, date, daily GHCN-D, element,
  sFlag, qFlag, mFlag and reportTime. If the element is PRCP, then divide the
  numbers by 10 to convert to mm. For more information on possible outcomes
  of flags and their meaning, refer to 
  \url{http://www1.ncdc.noaa.gov/pub/data/ghcn/daily/by_year/readme.txt}
}
\description{
\code{\link{GetGhcn2}} downloads the daily GHCN (Global Historic Climatology
Network) data for each site in siteIds and creates a dataframe containing the
fields: siteIds, date, element, daily GHCN value, mFlag, qFlag, sFlag and
reportTime. This is a faster function compared to \code{\link{GetGhcn}} if
you have many sites.
>>>>>>> 69bfbb5a
}
\examples{
\dontrun{
siteIds=c("ACW00011604","AJ000037579","AJ000037883","ASN00005095")
startDate="2015/02/01"
endDate="2015/10/01"
element="PRCP"
obsPrcp<-GetGhcn2(siteIds,element,startDate,endDate,parallel=FALSE)
}

# Or you could use the results of SelectGhcnGauges:
\dontrun{
countryCodeList=c("US")
networkCodeList=c("1")
statesList=c("WY")
selectedGauges<-SelectGhcnGauges(countryCode=countryCodeList,
                                 networkCode=networkCodeList,
                                 states=statesList)
obsPrcp<-GetGhcn2(selectedGauges$siteIds,element,startDate,endDate,parallel=FALSE)
}
}
\seealso{
Other GHCN: \code{\link{CalcDailyGhcn}},
  \code{\link{GetGhcn}}, \code{\link{SelectGhcnGauges}}
}
\concept{
GHCN
}
\keyword{IO}
<|MERGE_RESOLUTION|>--- conflicted
+++ resolved
@@ -8,19 +8,6 @@
   fileAdd = NULL)
 }
 \arguments{
-<<<<<<< HEAD
-\item{elements}{A character vector defining what type of observation you 
-are interested in. There are five core elements as well as a number of 
-additional elements. The five core elements are:
-\describe{
-\item{PRCP}{ = Precipitation (tenths of mm)}
-\item{SNOW}{ = Snowfall (mm)}
-\item{SNWD}{ = Snow depth (mm)}
-\item{TMAX}{ = Maximum temperature (tenths of degrees C)}
-\item{TMIN}{ = Minimum temperature (tenths of degrees C)}
-}
-For the full list of elemenst refer to 
-=======
 \item{elements}{A character vector defining what type of observation you are
 interested in. There are five core elements as well as a number of 
 additional elements. The five core elements are: \describe{ \item{PRCP}{ =
@@ -29,35 +16,12 @@
 = Snowfall (mm)} \item{SNWD}{ = Snow depth (mm)} \item{TMAX}{ = Maximum
 temperature (tenths of degrees C)} \item{TMIN}{ = Minimum temperature
 (tenths of degrees C)} } For the full list of elemenst refer to 
->>>>>>> 69bfbb5a
 \url{ftp://ftp.ncdc.noaa.gov/pub/data/ghcn/daily/readme.txt}}
 
 \item{startDate, endDate}{Date.}
 
 \item{parallel}{Logical (DEFAULT=FALSE)}
 
-<<<<<<< HEAD
-\item{fileAdd}{Address to the url containg the csv files of daily GHCN by year. 
-default is \url{http://www1.ncdc.noaa.gov/pub/data/ghcn/daily/by_year/}}
-
-\item{siteIds}{A single site ID or vector of site IDs to download and process. 
-SiteIds should match the standardized GHCN IDs (for example : ACW00011604).
-See \url{http://www1.ncdc.noaa.gov/pub/data/ghcn/daily/ghcnd-stations.txt}
-for a list of siteIds.}
-}
-\value{
-A dataframe containing the siteIds, date, daily GHCN, element,sFlag, qFlag, 
- mFlag and reportTime.
-If the element is PRCP, then divide the numbers by 10 to convert to mm.
-For more information on possible outcomes of flags and their meaning, refer to
-\url{ftp://ftp.ncdc.noaa.gov/pub/data/ghcn/daily/readme.txt}
-}
-\description{
-\code{\link{GetGhcn2}} downloads the daily GHCN (Global Historic Climatology Network)
- data for each site in siteIds and creates a dataframe containing the fields: siteIds, date, 
- daily GHCN value, mFlag, qFlag, sFlag and reportTime. This is a faster function compared
- to \code{\link{GetGhcn}} if you have many sites.
-=======
 \item{fileAdd}{Address to the url containg the csv files of daily GHCN by
 year. default is
 \url{http://www1.ncdc.noaa.gov/pub/data/ghcn/daily/by_year/}}
@@ -80,7 +44,6 @@
 fields: siteIds, date, element, daily GHCN value, mFlag, qFlag, sFlag and
 reportTime. This is a faster function compared to \code{\link{GetGhcn}} if
 you have many sites.
->>>>>>> 69bfbb5a
 }
 \examples{
 \dontrun{
