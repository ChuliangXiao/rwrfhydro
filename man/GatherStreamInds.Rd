% Generated by roxygen2: do not edit by hand
% Please edit documentation in R/network_expression.R
\name{GatherStreamInds}
\alias{GatherStreamInds}
\title{\code{GatherStreamInds} gathers upstream or downstream indices and distances from a given starting location.}
\usage{
GatherStreamInds(stream, start, linkLengths)
}
\arguments{
\item{stream}{List of stream information containing either from/to and start and end positions, returned from ReExpNetwork.}

\item{start}{Indexed location (NOT comID) of where stream starts}

\item{linkLengths}{Vector of link lengths for each re-indexed reach, contained in reExp.nc.}
}
\value{
List containing indices and accumulated distance from start
}
\description{
<<<<<<< HEAD
A non-recursive function (recusive version runs in to stack overflow problems for large
domains. Both are available internally).
=======
A non-recursive function (recusive version runs in to stack overflow problems for large domains. Both are available internally).
>>>>>>> 69bfbb5a
}
\examples{
\dontrun{
     PlotRouteLink <- 
         VisualizeRouteLink(file='~/WRF_Hydro/DOMAIN_library/Boulder_Creek_100m_1km_2sqkm_full_2015_09_03/Route_Link.nc')
     PlotRouteLink()
     PlotRouteLink(comId=TRUE)
     PlotRouteLink(indices=TRUE)
     load('~/WRF_Hydro/DOMAIN_library/Boulder_Creek_100m_1km_2sqkm_full_2015_09_03/Route_Link.reInd.Rdb')
     load('~/WRF_Hydro/DOMAIN_library/Boulder_Creek_100m_1km_2sqkm_full_2015_09_03/Route_Link.reExpFrom.Rdb')
     upstreamInds <- GatherStreamInds(from, 379, linkLengths=reInd$length)
     load('~/WRF_Hydro/DOMAIN_library/Boulder_Creek_100m_1km_2sqkm_full_2015_09_03/Route_Link.reExpTo.Rdb')
     downstreamInds <- GatherStreamInds(to, 91, length=reInd$length)
<<<<<<< HEAD
}
}
\seealso{
Other networkExpression nudging: \code{\link{NtwKReExToNcdf}},
  \code{\link{ReExpNetwork}},
  \code{\link{ReExpressRouteLink}},
  \code{\link{ReIndexRouteLink}},
  \code{\link{VisualizeRouteLink}},
  \code{\link{VisualizeSubsetStream}}
=======
}
>>>>>>> 69bfbb5a
}
\concept{
nudging dataMgmt
}
\keyword{manip}
<|MERGE_RESOLUTION|>--- conflicted
+++ resolved
@@ -17,12 +17,7 @@
 List containing indices and accumulated distance from start
 }
 \description{
-<<<<<<< HEAD
-A non-recursive function (recusive version runs in to stack overflow problems for large
-domains. Both are available internally).
-=======
 A non-recursive function (recusive version runs in to stack overflow problems for large domains. Both are available internally).
->>>>>>> 69bfbb5a
 }
 \examples{
 \dontrun{
@@ -36,19 +31,7 @@
      upstreamInds <- GatherStreamInds(from, 379, linkLengths=reInd$length)
      load('~/WRF_Hydro/DOMAIN_library/Boulder_Creek_100m_1km_2sqkm_full_2015_09_03/Route_Link.reExpTo.Rdb')
      downstreamInds <- GatherStreamInds(to, 91, length=reInd$length)
-<<<<<<< HEAD
 }
-}
-\seealso{
-Other networkExpression nudging: \code{\link{NtwKReExToNcdf}},
-  \code{\link{ReExpNetwork}},
-  \code{\link{ReExpressRouteLink}},
-  \code{\link{ReIndexRouteLink}},
-  \code{\link{VisualizeRouteLink}},
-  \code{\link{VisualizeSubsetStream}}
-=======
-}
->>>>>>> 69bfbb5a
 }
 \concept{
 nudging dataMgmt
