--- conflicted
+++ resolved
@@ -81,10 +81,6 @@
 str(coData)
 ```
 
-<<<<<<< HEAD
-Now save this data to the local database. Note that this also could have been achieved by specifying the `outPath` argument to `GetUsgsHucData`.
-```{r, results='hold'}
-=======
 ```{r}
 str(coData)
 ```
@@ -92,17 +88,12 @@
 
 Now save this data to the local database. Note that this also could have been achieved by specifying the `outPath` argument to `GetUsgsHucData`.
 ```{r, results='hold', eval=FALSE}
->>>>>>> d3bd3a2e
 coFiles <- SaveHucData(coData, outPath=dbPath)
 coFiles
 ```
 
 For a little more variety of HUCs in the database, let's also grab the following HUC. 
-<<<<<<< HEAD
-```{r}
-=======
 ```{r, eval=FALSE}
->>>>>>> d3bd3a2e
 filesAL <- GetUsgsHucData(huc='03160203', outPath=dbPath) ## Satilpa, AL
 ```
 
