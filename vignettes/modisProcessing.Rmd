---
title: "Download and process MODIS LAI images"
author: "Aubrey Dugger"
date: "`r Sys.Date()`"
output: rmarkdown::html_vignette
vignette: >
  %\VignetteIndexEntry{MODIS Processing}
  %\VignetteEngine{knitr::rmarkdown}
  \usepackage[utf8]{inputenc}
---

# Background
We are using WRF-Hydro to predict streamflow for Fourmile Creek at the Orodell USGS gage for the 2013 snowmelt period. We want to obtain MODIS LAI images for our region of interest and insert the processed images into our forcing time series so we can use dynamic LAI in future WRF-Hydro model runs.

Load the rwrfhydro package. 
```{r}
library("rwrfhydro")
```

Set a data path to the Fourmile Creek test case.
```{r}
dataPath <- '~/wrfHydroTestCases/Fourmile_Creek'
```

# Setup the MODIS-R tool.

NOTE: These tools rely heavily on the R-Forge <a href="https://r-forge.r-project.org/projects/modis/">MODIS-R</a> package, so please see their development page and R help pages for more on the package tools and options. Currently it can be installed from with in R via `install.packages("MODIS", repos="http://R-Forge.R-project.org")`. A local system <a href="http://www.gdal.org/">GDAL</a> install is also required.

To start, we need to load a few libraries and then tell MODIS-R where our working directories are. If this is the first time using MODIS-R, we will also need to tell it where the local GDAL libraries live. Your GDAL pathname may vary; type "which gdalinfo" in a terminal window to find the appropriate path for your system. If gdalinfo is not found, make sure you have GDAL installed on your local system. 
```{r}
library(rgeos)
library(rgdal)
library(raster)
library(MODIS)
library(ncdf4)

## if gdalPath returns 1=error, then try these two lines, substiting your shell profile script as appropriate.
# bashPath <- system('. ~/.bash_profile; echo $PATH', intern = TRUE)
# Sys.setenv(PATH=bashPath)
gdalPath <- sub("gdalinfo", replacement="", system("which gdalinfo", intern=TRUE))
MODISoptions(localArcPath="~/wrfHydroTestCases/MODIS_ARC", 
             outDirPath="~/wrfHydroTestCases/MODIS_ARC/PROCESSED", gdalPath=gdalPath)
```


# Download and process MODIS tiles

Here we download the relevant MODIS tiles and resample to the Fourmile Creek geogrid. The GetMODIS tool calls the MODIS-R runGdal tool to identify the required MODIS tiles to cover the domain, download the appropriate product tiles, mosaic them, and clip/resample (nearest neighbor) to the geogrid extent and resolution. The result will be a directory of processed TIF images in the outDirPath specified in MODISoptions. We specify the geogrid, a start and end date, and the MOD15A2 (FPAR/LAI) MODIS product name.

```{r}
GetMODIS(geogrdPath=paste0(dataPath, '/DOMAIN/geo_em.d01_1km.nc'), prodName="MOD15A2", 
         outDir="FOURMILE_LAI", begin="2013.03.01", end="2013.07.31")
```

Create a raster stack of the downloaded and processed MODIS LAI images. This tool does some additional processing of the images to get them into a more usable format. Specifically, it removes "no data" values (in this case, any value over 100) and applies product-specific scale factors (in this case, 0.1). See the <a href="https://lpdaac.usgs.gov/products/modis_products_table">MODIS data page</a> for specifics on valid value ranges and scale factors.
```{r}
lai.b <- ConvertRS2Stack(paste0(options("MODIS_outDirPath"), '/FOURMILE_LAI'), "*Lai_1km.tif$", 
                         begin="2013.03.01", end="2013.07.31", noData=100, 
                         noDataQual="max", valScale=0.1, valAdd=0)
```

See the help on ConvertRS2Stack for more details on the processing options.
```{r, results='hide'}
<<background='#FF0000'>>
?ConvertRS2Stack
```

<div style="border:1px solid; border-radius: 25px; padding: 12px 25px;">
```{r, echo=FALSE}
<<background='#FF0000'>>
library(printr)
?ConvertRS2Stack
```
</div>

<br>
We can export the processed raster stack to a NetCDF file for use outside of R.
```{r}
ConvertStack2NC(lai.b, outFile=paste0(dataPath, '/ANALYSIS/FOURMILE_LAI_SUM13.nc'), 
                varName="LAI", varUnit="(m^2)/(m^2)", varLong="Leaf area index", varNA=-1.e+36)
```

Let's take a look at the raster stack we created. List the available layers (labelled by date).
```{r}
names(lai.b)
```

Plot a few of the images in the LAI raster stack. We can choose which layer to plot by index or name.
```{r rastLAI1, fig.width = 12, fig.height = 6, out.width='700', out.height='350'}
plot(lai.b, 1)
```

```{r rastLAI2, fig.width = 12, fig.height = 6, out.width='700', out.height='350'}
plot(lai.b, "DT2013.07.12")
```


# Apply smoothing filters

Apply a whittaker filter to smooth the LAI time series. This is generally not necessary for a derived product like LAI, but may be useful for products like NDVI, snow cover fraction, vegetated fraction, etc.

Try a highly smoothed filter.
```{r}
<<<<<<< HEAD
lai.b.sm1 <- SmoothStack(lai.b, 
                         outDirPath=paste0(options("MODIS_outDirPath"), '/FOURMILE_LAI_SMOOTH1'), 
                         outputAs="one", removeOutlier=TRUE, outlierThreshold=0.5, 
                         lambda=1000, overwrite=TRUE)
=======
lai.b.sm1 <- SmoothStack(lai.b, outDirPath=paste0(options("MODIS_outDirPath"), '/FOURMILE_LAI_SMOOTH1'), 
                         groupYears=FALSE, removeOutlier=TRUE, threshold=0.5, lambda=1000, overwrite=TRUE)
>>>>>>> 03a94bea
```

Try a less aggressive filter.
```{r}
<<<<<<< HEAD
lai.b.sm2 <- SmoothStack(lai.b, 
                         outDirPath=paste0(options("MODIS_outDirPath"), '/FOURMILE_LAI_SMOOTH2'), 
                         outputAs="one", lambda=20, overwrite=TRUE)
=======
lai.b.sm2 <- SmoothStack(lai.b, outDirPath=paste0(options("MODIS_outDirPath"), '/FOURMILE_LAI_SMOOTH2'), 
                         groupYears=FALSE, lambda=20, overwrite=TRUE)
>>>>>>> 03a94bea
```

Calculate statistics and plot the domain means over time.
```{r}
stats.lai.b <- CalcStatsRS(lai.b)
stats.lai.b.sm1 <- CalcStatsRS(lai.b.sm1)
stats.lai.b.sm2 <- CalcStatsRS(lai.b.sm2)
```

```{r , results = "hide"}
head(stats.lai.b)
```

```{r, , results = "asis", echo=FALSE}
library(pander)
pander::pandoc.table(head(stats.lai.b))
```

```{r compSmoothLAI, fig.width = 12, fig.height = 6, out.width='700', out.height='350'}
with(stats.lai.b, plot(POSIXct, mean, typ='l'))
with(stats.lai.b.sm1, lines(POSIXct, mean, col='red'))
with(stats.lai.b.sm2, lines(POSIXct, mean, col='blue'))
legend("topleft", c("MODIS Raw", "Smooth Filter 1", "Smooth Filter 2"), 
       col=c("black", "red", "blue"), lty=c(1,1,1))
```


# Export to forcing

Export the second smoothed time series to the forcing data for use in future model runs.
```{r}
InsertRS(lai.b.sm2, forcPath=paste0(dataPath, '/FORCING'), forcName="LDASIN_DOMAIN1", 
         varName="LAI", varUnit="(m^2)/(m^2)", varLong="Leaf area index", overwrite=TRUE)
```
<br><br>

<|MERGE_RESOLUTION|>--- conflicted
+++ resolved
@@ -24,7 +24,7 @@
 
 # Setup the MODIS-R tool.
 
-NOTE: These tools rely heavily on the R-Forge <a href="https://r-forge.r-project.org/projects/modis/">MODIS-R</a> package, so please see their development page and R help pages for more on the package tools and options. Currently it can be installed from with in R via `install.packages("MODIS", repos="http://R-Forge.R-project.org")`. A local system <a href="http://www.gdal.org/">GDAL</a> install is also required.
+NOTE: These tools rely heavily on the R-Forge <a href="https://r-forge.r-project.org/projects/modis/">MODIS-R</a> package, so please see their development page and R help pages for more on the package tools and options. Currently, we are making some edits to the MODIS tool to add some capacity specific to WRF-Hydro applications. So please install the rwrfhydro version of MODIS from github (`devtools::install_github("aubreyd/modis4rwrfhydro")`). A local system <a href="http://www.gdal.org/">GDAL</a> install is also required.
 
 To start, we need to load a few libraries and then tell MODIS-R where our working directories are. If this is the first time using MODIS-R, we will also need to tell it where the local GDAL libraries live. Your GDAL pathname may vary; type "which gdalinfo" in a terminal window to find the appropriate path for your system. If gdalinfo is not found, make sure you have GDAL installed on your local system. 
 ```{r}
@@ -101,27 +101,17 @@
 
 Try a highly smoothed filter.
 ```{r}
-<<<<<<< HEAD
 lai.b.sm1 <- SmoothStack(lai.b, 
                          outDirPath=paste0(options("MODIS_outDirPath"), '/FOURMILE_LAI_SMOOTH1'), 
                          outputAs="one", removeOutlier=TRUE, outlierThreshold=0.5, 
                          lambda=1000, overwrite=TRUE)
-=======
-lai.b.sm1 <- SmoothStack(lai.b, outDirPath=paste0(options("MODIS_outDirPath"), '/FOURMILE_LAI_SMOOTH1'), 
-                         groupYears=FALSE, removeOutlier=TRUE, threshold=0.5, lambda=1000, overwrite=TRUE)
->>>>>>> 03a94bea
 ```
 
 Try a less aggressive filter.
 ```{r}
-<<<<<<< HEAD
 lai.b.sm2 <- SmoothStack(lai.b, 
                          outDirPath=paste0(options("MODIS_outDirPath"), '/FOURMILE_LAI_SMOOTH2'), 
                          outputAs="one", lambda=20, overwrite=TRUE)
-=======
-lai.b.sm2 <- SmoothStack(lai.b, outDirPath=paste0(options("MODIS_outDirPath"), '/FOURMILE_LAI_SMOOTH2'), 
-                         groupYears=FALSE, lambda=20, overwrite=TRUE)
->>>>>>> 03a94bea
 ```
 
 Calculate statistics and plot the domain means over time.
