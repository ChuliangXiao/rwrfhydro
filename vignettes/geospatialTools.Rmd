---
title: "Spatial tools"
author: "Arezoo Rafieeinasab & Aubrey Dugger"
date: "`r Sys.Date()`"
output: rmarkdown::html_vignette
vignette: >
  %\VignetteIndexEntry{Vignette Title}
  %\VignetteEngine{knitr::rmarkdown}
  %\VignetteEncoding{UTF-8}
---
For most of the postprocessing, there is a need to create spatial maps, aggregate over spatial units and also produce georeference raster and shapefiles. Many of the existing functions in available spatial libraries such as SP, RGDAL, RGEOS and Raster has been wrapped in rwrfhydro to serve our purpose. Here we explain these spatial functions, their application as well as some examples.

## List of the available functions
- GetProj
- GetGeogridSpatialInfo
- ExportGeogrid
- GetGeogridIndex
- GetTimeZone
- GetRfc
- GetPoly
- PolygonToRaster

## General Info
The case study data should be placed at the home directory in order to use the following vignette without changing any line. Otherwise, change the addresses accordingly. To find out the address to the home directory use the following commnad.

```{r}
path.expand("~")
```

Load teh rwrfhydro package.

```{r}
library(rwrfhydro)
options(warn=1)
```

Set a data path to Fourmile Creek test case.

```{r}
fcPath <- '~/wrfHydroTestCases/Fourmile_Creek_testcase_v2.0'
```

Geogrid file is the main file containing all the base geographic information on the model domain such as the geographic coordinate system, latitude, longitude of each pixel and so on. We use this file frequently. Set a path to geogrid file.

```{r}
geoFile <- paste0(fcPath,'/DOMAIN/geo_em_d01.Fourmile1km.nlcd11.nc')
```


## GetProj

To be able to use any of the spatial tools in R, projection information of the model domain is required. All the model input and output file are based on geogrid file domain. `GetProj` pull projection information of WRF-Hydro modeling domain from geogrid file. It takes only `geoFile` and return the projection information as a character.

```{r}
proj4 <- GetProj(geoFile)
proj4
```

## GetGeogridSpatialInfo

It pull necessary geospatial information about WRF-Hydro modeling domain from geogrid file used for regridding and deprojection.
It only requires the address to the geogrid file and return a data frame containing geospatial information such as the projection information, number of rows and columns and size of the grids.

```{r}
geoInfo <- GetGeogridSpatialInfo(geoFile)
geoInfo
```


## ExportGeogrid

If you need to create a georeferenced TIF file from any variable in a netcdf file, then you need to use `ExportGeogrid` function. It takes a NetCDF file having lat/lon information and converts the specified variable into a georeferenced TIF file for use in standard GIS tools.
Now, let's export one of the variable from the geogrid file. You can get a list of all available variables in the `geoFile` using `ncdump` function in rwrfhydro.

```{r, eval = FALSE}
head(ncdump(geoFile))
```

Now we will create a georeferenced TIF file from HGT_M field. You only need to provide the address to geogrid file (`geoFile`), the name of the variable (`HGT_M`) and the name of the output file (`geogrid_hgt.tif`).

```{r, results='hide', message=FALSE, warning=FALSE}
ExportGeogrid(geoFile,"HGT_M", "geogrid_hgt.tif")
```

You can now use the created file in any standard GIS platform. Here we will just read it into memory as a raster and dispaly it.

```{r plot1, fig.show = "hold", fig.width = 8, fig.height = 8, out.width='600', out.height='600'}
# read the saved tiff file
library(raster)
r <- raster("geogrid_hgt.tif")

# plot the imported raster from tif file
<<<<<<< HEAD
plot(r, main = "HGT_M")
=======
library(raster)
plot(r, main = "HGT_M") #in raster
>>>>>>> 6bafa41e

# check the raser information and notice taht geographic coordinate information has been added.
r
```


Many of the input and output files such as LDASOUT output file does not contain lat/lon coordinates but matches the spatial coordinate system of the geogrid input file. In that case, you could feed the geogrid file `geoFile` which the lat/lon information will be taken from that file. 

```{r plot2, fig.width = 8, fig.height = 8, out.width='600', out.height='600'}
file = paste0(fcPath,"/run.FluxEval/RESTART.2013060100_DOMAIN1")
# ncdump(file) # check if the SOIL_T exist in the file

# we will read the third layer of soil temperature
ExportGeogrid(file,
             inVar="SOIL_T",
             outFile="20130315_soilm3.tif",
             inCoordFile=geoFile,
             inLyr=3)

# read the  created tiff file
r <- raster("20130315_soilm3.tif")

# plot the imported raster from tiff file
<<<<<<< HEAD
plot(r, main = "Soil Temperature")
=======
plot(r, main = "Soil Temperature") # in raster
>>>>>>> 6bafa41e

# check the raster information and notice geographic coordinate information has been added
r
```


## GetGeogridIndex

To be able to use a bunch of tools such as `GetMultiNcdf`, one needs to have the indices (x,y) or the location of each cell within the domain. `GetGeogridIndex` get geogrid cell indices from lat/lon (or other) coordinates. `GetGeogridIndex` reads in a set of lat/lon (or other) coordinates and generates a corresponding set of geogrid index pairs. Yo can assign a projection to the points using `proj4` argument which will be used to transform the point to the `geoFile` coordinate system. Ckeck the vignette on precipitation for usage.

```{r}
sg <- data.frame(lon = seq(-105.562, -105.323, length.out = 10), 
                 lat = seq(40.0125, 40.0682, length.out = 10))
GetGeogridIndex(sg, geoFile)
```


## GetTimeZone

Many of the point observation are reported in local time and needs to be converted to UTC time to be comparable with WRF-Hydro input and outputs. `GetTimeZone` return the time zone for any point having longitude and latitude. It simply takes a dataframe containing at least two fields of `latitude` and `longitude`, overlays the `points` with a timezone shapefile (can be downloded from <http://efele.net/maps/tz/world/>). The shapefile is provided in rwrfhydro data and it is called `timeZone`.

```{r}
# timeZone has been provided by rwrfhydro as a SpatialPolygonDataFrame
class(timeZone)

# Shows the available timezone (TZID column in timeZone@data)
head(timeZone@data)
```

Function has three arguments. 

- `points`: A dataframe of the points. The dataframe should contain at least two fields called `latitude` and `longitude`.
- `proj4`: Projection of the `points` to be used in transforming the `points` projection to `timeZone` projection. Default is `+proj=longlat +datum=WGS84 +no_defs +ellps=WGS84 +towgs84=0,0,0` which is the same as the `timezone` projection.
- `parallel`: If the number of points are high you can parallelize the process.

It will return the `points` dataframe with an added column called `timeZone`. It will return NA in case the point is not in any polygon. Now let's generate some random points and find their time zone information.

```{r}
# Provide a dataframe of 10 points having longitude and latitude as column name.
sg <- data.frame(longitude = seq(-110, -80, length.out = 10),
                 latitude = seq(30, 50, length.out = 10))

# Find the time zone for each point
sg <- GetTimeZone(sg)
sg
```

## GetRfc

US has 13 offices of the River Forecast Center (RFC) which issue daily river forecasts using hydrologic models based on rainfall, soil characteristics, precipitation forecasts, and several other variables. Many of the statistics are desired to be grouped into River Forecast Center level so it would be easier to compare with the performance of the RFC models in the past. The RFC boundary shapefile is provided in rwrfhydro data and is called `rfc`.

```{r}
class(rfc)

# Shows the available rfc, name of the column is BASIN_ID
head(rfc@data)
```

`GetRfc` return the RFC name for any point having `longitude` and `latitude`. It takes a dataframe containing at least two fields of `latitude` and `longitude`, overlays the points with a `rfc` SpatialPolygonDataFrame and return the rfc's BASIN_ID. Function has three arguments. 

- `points`: A dataframe of the points. The dataframe should contain at least two fields called "latitude" and "longitude".
- `proj4`: Projection of the `points` to be used in transforming the `points` projection to `rfc` projection. Default is `+proj=longlat +datum=WGS84 +no_defs +ellps=WGS84 +towgs84=0,0,0`.
- `parallel`: If the number of points are high you can parallelize the process.

It will return the points dataframe with an added column called `rfc`. It will return NA in case the point is not in any polygon.

```{r}
# Provide a dataframe of 10 points having longitude and latitude as column name.
sg <- data.frame(longitude = seq(-110, -80, length.out = 10), 
                 latitude = seq(30, 50, length.out = 10))

# Find the rfc for each point
sg <- GetRfc(sg)
sg
```

## GetPoly

`Getpoly` is similar to `GetRfc`, it is a wrapper for function `sp::over`. It takes a dataframe containing at least two fields of `latitude` and `longitude`, overlays the points with a `SpatialPolygonDataFrame` and return the requested attribute from the polygon. One could use the available `SpatialPolygon*` loaded into memory or provide the address to the location of a polygon shapefile and the name of the shapefile and it will read the polygon using `rgdal::readOGR` function.

Let's get the RFC information from `GetPoly` instead of `GetRfc`. Here we provide the name of the `SpatialPolygon*` and using argument `join` request one of the attributes of the polygon. For example, here we have requested the `BASIN_ID`, `RFC_NAME` and `RFC_CITY`. 

```{r}
# Provide a dataframe of 10 points having longitude and latitude
sg <- data.frame(longitude = seq(-110, -80, length.out = 10), 
                 latitude = seq(30, 50, length.out = 10))

# Find the ID of RFC for each point
sg <- GetPoly(points = sg, polygon = rfc, join = "BASIN_ID")

# Find the full name of RFC for each point
sg <- GetPoly(points = sg, polygon = rfc, join = "RFC_NAME")

# Find the location/city of RFC for each point
sg <- GetPoly(points = sg, polygon = rfc, join = "RFC_CITY")
sg
```

Now let's provide the address to a shapefile on the disk as well as the name of the shapefile and perform the same process. We have clipped the `HUC12` shapefile and provided in the case study as a sample. The northeast of the clipped polygon covers partially the Fourmile Creek domain.
 
```{r}
# Provide a dataframe of 10 points within the Fourmile Creek domain having longitude and latitude
sg <- data.frame(longitude = seq(-105.562, -105.323, length.out = 10), 
                 latitude = seq(40.0125, 40.0682, length.out = 10))


# rgdal::readOG` has been used in the GetPoly function and it does not interpret the character/symbol `~`, 
# therefore, we need to use path.expand to get the full address to the case study location on your system. 
polygonAddress <- paste0(path.expand(fcPath), "/polygons")


# Find the HUC12 for each point
sg <- GetPoly(points = sg,
              polygonAddress = polygonAddress,
              polygonShapeFile = "clipped_huc12",
              join = "HUC12")
sg
```

## PolyToRaster

If one wants to create a mask in the model domain (geogrid file), then needs to use `PolyToRaster`. It first picks up the required geographic information (like `proj4`) from the geogrid file (`geoFile`) and then use `raster::rasterize` function to grab the mask or attibute values from the `SpatialPolygonDataFrame`. This function is basically wrapping the `raster::rasterize` fucntion to serve our purpose. Below is a few different way one could use this function.

Example 1 : 
Let's get the RFC's ID for each pixel within the Fourmile Creek domain. This is equivalent to rasterizing the `rfc` `SpatialPolygonDataFrame` based on the `BASIN_ID`.

```{r plot3, fig.width = 8, fig.height = 8, out.width='600', out.height='600'}
r <- PolyToRaster(geoFile = geoFile,
                  useRfc = TRUE,
                  field ="BASIN_ID")
```

To know what are the corresponding values to the integer values used in rasterized output, you need to use the following command.

```{r}
r@data@attributes 
```
As the result shows all the case study domain falls into one RFC. 


Example 2 : 
rasterize the HUC12 `SpatialPolygonDataFrame` based on the `HUC12` field. The clipped HUC12 shapefile is provided with the test case which is quite larger than the model domain. You could read the shapefile and plot it as below.
```{r results="hide", plot4, fig.width = 8, fig.height = 8, out.width='600', out.height='600'}
polyg <- rgdal::readOGR(paste0(path.expand(fcPath), "/polygons"), "clipped_huc12")
<<<<<<< HEAD
plot(polyg, main = "Clipped HUC12")
=======
plot(polyg, main = "Clipped HUC12") ## in raster
>>>>>>> 6bafa41e
```

Our study domain partially covers a few basins at northeast of this shapefile.

```{r results="hide", plot5, fig.width = 8, fig.height = 8, out.width='600', out.height='600'}
polygonAddress <- paste0(path.expand(fcPath), "/polygons")
r <- PolyToRaster(geoFile = geoFile,
                  polygonAddress = polygonAddress,
                  polygonShapeFile = "clipped_huc12",
                  field ="HUC12")
```

To get the `HUC12` actual values:

```{r}
r@data@attributes
```

Example 3: You can get a unified mask over the study domain as follows:

```{r results="hide", plot6, fig.width = 8, fig.height = 8, out.width='600', out.height='600'}
r <- PolyToRaster(geoFile = geoFile,
                  polygonAddress = polygonAddress,
                  polygonShapeFile = "clipped_huc12",
                  mask =TRUE)
```

Example 4: You could also get a separate mask for each subbasin (HUC12 in this case) with the fraction of each grid cell that is covered by each polygon. The fraction covered is estimated by dividing each cell into 100 subcells and determining presence/absence of the polygon in the center of each subcell. 


```{r results="hide", plot7, fig.width = 8, fig.height = 8, out.width='600', out.height='600'}
r <- PolyToRaster(geoFile = geoFile,
                  polygonAddress = polygonAddress,
                  polygonShapeFile = "clipped_huc12",
                  field = "HUC12",
                  getCover = TRUE)
<<<<<<< HEAD
plot(r)
=======
plot(r) ## in raster
>>>>>>> 6bafa41e
```
<|MERGE_RESOLUTION|>--- conflicted
+++ resolved
@@ -90,12 +90,7 @@
 r <- raster("geogrid_hgt.tif")
 
 # plot the imported raster from tif file
-<<<<<<< HEAD
 plot(r, main = "HGT_M")
-=======
-library(raster)
-plot(r, main = "HGT_M") #in raster
->>>>>>> 6bafa41e
 
 # check the raser information and notice taht geographic coordinate information has been added.
 r
@@ -119,11 +114,7 @@
 r <- raster("20130315_soilm3.tif")
 
 # plot the imported raster from tiff file
-<<<<<<< HEAD
-plot(r, main = "Soil Temperature")
-=======
 plot(r, main = "Soil Temperature") # in raster
->>>>>>> 6bafa41e
 
 # check the raster information and notice geographic coordinate information has been added
 r
@@ -268,11 +259,7 @@
 rasterize the HUC12 `SpatialPolygonDataFrame` based on the `HUC12` field. The clipped HUC12 shapefile is provided with the test case which is quite larger than the model domain. You could read the shapefile and plot it as below.
 ```{r results="hide", plot4, fig.width = 8, fig.height = 8, out.width='600', out.height='600'}
 polyg <- rgdal::readOGR(paste0(path.expand(fcPath), "/polygons"), "clipped_huc12")
-<<<<<<< HEAD
-plot(polyg, main = "Clipped HUC12")
-=======
 plot(polyg, main = "Clipped HUC12") ## in raster
->>>>>>> 6bafa41e
 ```
 
 Our study domain partially covers a few basins at northeast of this shapefile.
@@ -309,9 +296,5 @@
                   polygonShapeFile = "clipped_huc12",
                   field = "HUC12",
                   getCover = TRUE)
-<<<<<<< HEAD
-plot(r)
-=======
 plot(r) ## in raster
->>>>>>> 6bafa41e
-```
+```
